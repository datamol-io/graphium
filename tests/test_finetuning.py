--- conflicted
+++ resolved
@@ -28,30 +28,18 @@
 os.chdir(MAIN_DIR)
 
 
-<<<<<<< HEAD
-class Test_Multitask_DataModule(ut.TestCase):
-    def test_cfg_modification(self):
-=======
 class Test_Finetuning(ut.TestCase):
-    
     def test_finetuning_pipeline(self):
         # Skip test if PyTDC package not installed
->>>>>>> e8200538
         try:
             import tdc
         except ImportError:
             self.skipTest("PyTDC needs to be installed to run this test. Use `pip install PyTDC`.")
-<<<<<<< HEAD
-            raise
-        
-=======
-
 
         ##################################################
         ### Test modification of config for finetuning ###
         ##################################################
 
->>>>>>> e8200538
         cfg = graphium.load_config(name="dummy_finetuning")
         cfg = OmegaConf.to_container(cfg, resolve=True)
 
@@ -88,7 +76,6 @@
         self.assertEqual(len(predictor.model.finetuning_head.net.layers), 2)
         self.assertEqual(predictor.model.finetuning_head.net.out_dim, 1)
 
-        
         ################################################
         ### Test overwriting with pretrained weights ###
         ################################################
@@ -124,7 +111,6 @@
             if idx + 1 == min(len(pretrained_layers), len(overwritten_layers)):
                 break
 
-        
         #################################################
         ### Test correct (un)freezing during training ###
         #################################################
