import pytest
import torch
from torch_geometric.data import Data, Batch
from graphium.ipu.to_dense_batch import to_dense_batch
from warnings import warn


# General imports
import yaml
import unittest as ut
import numpy as np
from copy import deepcopy
from warnings import warn
from lightning import Trainer, LightningModule
from lightning_graphcore import IPUStrategy
from functools import partial

import torch
from torch.utils.data.dataloader import default_collate

# Current library imports
from graphium.config._loader import load_datamodule, load_metrics, load_architecture, load_accelerator


@pytest.mark.skip
@pytest.mark.ipu
class TestIPUBatch:
    @pytest.fixture(autouse=True)
    def setup_class(self):
        self.in_dim = 12
        self.out_dim = 12
        self.in_dim_edges = 10
        self.out_dim_edges = 10
        self.edge_idx1 = torch.stack(
            [torch.tensor([0, 1, 2, 3, 2], dtype=torch.int), torch.tensor([1, 2, 3, 0, 0], dtype=torch.int)]
        )
        self.edge_idx2 = torch.stack(
            [torch.tensor([0, 0, 0, 1], dtype=torch.int), torch.tensor([0, 1, 2, 0], dtype=torch.int)]
        )
        self.x1 = torch.randn(self.edge_idx1.max().item() + 1, self.in_dim, dtype=torch.float32)
        self.e1 = torch.randn(self.edge_idx1.shape[-1], self.in_dim_edges, dtype=torch.float32)
        self.x2 = torch.randn(self.edge_idx2.max().item() + 1, self.in_dim, dtype=torch.float32)
        self.e2 = torch.randn(self.edge_idx2.shape[-1], self.in_dim_edges, dtype=torch.float32)
        self.g1 = Data(feat=self.x1, edge_index=self.edge_idx1, edge_feat=self.e1)
        self.g2 = Data(feat=self.x2, edge_index=self.edge_idx2, edge_feat=self.e2)
        self.bg = Batch.from_data_list([self.g1, self.g2])
        self.attn_kwargs = {"embed_dim": self.in_dim, "num_heads": 2, "batch_first": True}

<<<<<<< HEAD
    @pytest.mark.skip
=======
    # @pytest.mark.skip
>>>>>>> 2e3d0bfe
    @pytest.mark.parametrize("max_num_nodes_per_graph, batch_size", [(10, 5), (20, 10), (30, 15)])
    def test_ipu_to_dense_batch(self, max_num_nodes_per_graph, batch_size):
        # Run this test only if poptorch is available
        try:
            import poptorch

            opts = poptorch.Options()
            opts.useIpuModel(True)

            class MyModel(torch.nn.Module):
                def __init__(self):
                    super(MyModel, self).__init__()

                def forward(self, x, batch):
                    return to_dense_batch(
                        x,
                        batch=batch,
                        batch_size=batch_size,
                        max_num_nodes_per_graph=max_num_nodes_per_graph,
                        drop_nodes_last_graph=False,
                    )

            model = MyModel()
            model = model.eval()
            poptorch_model_inf = poptorch.inferenceModel(model, options=opts)
            # for data in train_dataloader:
            out, mask, idx = poptorch_model_inf(self.bg.feat, self.bg.batch)
            # Check the output sizes
            assert out.size() == torch.Size([batch_size, max_num_nodes_per_graph, 12])
            # Check the mask for true / false values
            assert mask.size() == torch.Size([batch_size, max_num_nodes_per_graph])
            assert torch.sum(mask) == 7
            assert (mask[0][:4] == True).all()
            assert (mask[0][4:] == False).all()
            assert (mask[1][:3] == True).all()
            assert (mask[1][3:] == False).all()
            assert (mask[2:] == False).all()

            # Check the idx are all the true values in the mask
            assert (mask.flatten()[idx] == True).all()
            poptorch_model_inf.detachFromDevice()
        except ImportError:
            pytest.skip("Skipping this test because poptorch is not available")

    def test_ipu_to_dense_batch_no_batch_no_max_nodes(self):
        h_dense, mask = to_dense_batch(
            self.bg.feat,
            batch=None,
            batch_size=None,
            max_num_nodes_per_graph=None,
            drop_nodes_last_graph=False,
        )
        # Add assertions to check the output as needed
        assert torch.allclose(h_dense, self.bg.feat.unsqueeze(0), atol=1e-5), "Tensors are not equal"
        assert mask.size(1) == h_dense.size(1)
        assert mask.all().item(), "Not all values in the tensor are True"

    def test_ipu_to_dense_batch_no_batch(self):
        max_nodes_per_graph = 10
        h_dense, mask, id = to_dense_batch(
            self.bg.feat,
            batch=None,
            batch_size=None,
            max_num_nodes_per_graph=max_nodes_per_graph,
            drop_nodes_last_graph=False,
        )
        assert mask.size() == (1, max_nodes_per_graph)
        assert torch.sum(mask) == 7
        assert torch.equal(id, torch.arange(7))
        assert h_dense.size() == (1, max_nodes_per_graph, self.bg.feat.size(-1))

    def test_ipu_to_dense_batch_drop_last(self):
        out, mask, idx = to_dense_batch(
            self.bg.feat,
            batch=None,
            batch_size=None,
            max_num_nodes_per_graph=3,
            drop_nodes_last_graph=True,
        )
        # Add assertions to check the output as needed
        assert mask.size(1) == out.size(1)
        # Check the mask and output have been clipped
        assert mask.size() == torch.Size([1, 3])
        assert mask.all().item(), "Not all values in the tensor are True"<|MERGE_RESOLUTION|>--- conflicted
+++ resolved
@@ -22,7 +22,6 @@
 from graphium.config._loader import load_datamodule, load_metrics, load_architecture, load_accelerator
 
 
-@pytest.mark.skip
 @pytest.mark.ipu
 class TestIPUBatch:
     @pytest.fixture(autouse=True)
@@ -46,11 +45,7 @@
         self.bg = Batch.from_data_list([self.g1, self.g2])
         self.attn_kwargs = {"embed_dim": self.in_dim, "num_heads": 2, "batch_first": True}
 
-<<<<<<< HEAD
-    @pytest.mark.skip
-=======
     # @pytest.mark.skip
->>>>>>> 2e3d0bfe
     @pytest.mark.parametrize("max_num_nodes_per_graph, batch_size", [(10, 5), (20, 10), (30, 15)])
     def test_ipu_to_dense_batch(self, max_num_nodes_per_graph, batch_size):
         # Run this test only if poptorch is available
