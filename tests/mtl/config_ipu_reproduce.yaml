--- conflicted
+++ resolved
@@ -48,19 +48,11 @@
     batch_size_test: 8
     # cache_data_path: null
 
-<<<<<<< HEAD
-    ipu_dataloader_train_val:
-      max_num_nodes_per_graph: 41
-      max_num_edges_per_graph: 82
-
-    ipu_dataloader_test:
-=======
     ipu_dataloader_training_opts:
       max_num_nodes_per_graph: 41
       max_num_edges_per_graph: 82
 
     ipu_dataloader_inference_opts:
->>>>>>> b49ce621
       max_num_nodes_per_graph: 41
       max_num_edges_per_graph: 82
 
