# Testing the multitask pipeline with the QM9 dataset on IPU, by splitting it up into three tasks: homo, alpha and cv.
constants:
  name: &name olek_test_ipu #qm9_full
  seed: &seed 42
  raise_train_error: true   # Whether the code should raise an error if it crashes during training
  accelerator:
    type: ipu  #cpu or ipu or gpu


datamodule:
  module_type: "MultitaskFromSmilesDataModule"
  args: # Matches that in the test_multitask_datamodule.py case.
    task_specific_args:   # To be replaced by a new class "DatasetParams"
      homo:
        df: null
        # df_path: &df_path goli/data/QM9/norm_micro_qm9.csv #goli/data/QM9/qm9.csv #goli/data/QM9/norm_micro_qm9.csv #https://storage.googleapis.com/goli-public/datasets/QM9/norm_mini_qm9.csv #goli/data/QM9/micro_qm9.csv #goli/data/QM9/norm_micro_qm9.csv   #https://storage.googleapis.com/goli-public/datasets/QM9/norm_mini_qm9.csv
        df_path: &df_path https://storage.googleapis.com/goli-public/datasets/QM9/norm_micro_qm9.csv
        smiles_col: "smiles"
        label_cols: ["homo", "lumo"]
        split_val: 0.2
        split_test: 0.2
        split_seed: *seed
        splits_path: null                 # This may not always be provided
        sample_size: null                 # This may not always be provided
        idx_col: null                     # This may not always be provided
        weights_col: null                 # This may not always be provided
        weights_type: null                # This may not always be provided
      alpha:
        df: null
        df_path: *df_path
        smiles_col: "smiles"
        label_cols: ["alpha"]
        split_val: 0.2
        split_test: 0.2
        split_seed: *seed
        splits_path: null                 # This may not always be provided
        sample_size: null                 # This may not always be provided
        idx_col: null                     # This may not always be provided
        weights_col: null                 # This may not always be provided
        weights_type: null                # This may not always be provided
    # Featurization
    prepare_dict_or_graph: pyg:graph
    featurization_n_jobs: 0
    featurization_progress: True
    featurization:
      atom_property_list_onehot: [atomic-number, valence]
      atom_property_list_float: [mass, electronegativity, in-ring]
      edge_property_list: [bond-type-onehot, stereo, in-ring]
      add_self_loop: False
      explicit_H: False
      use_bonds_weights: False
      pos_encoding_as_features:
        pos_types:
          la_pos: &pos_enc  #use same name as pe_encoder
            pos_type: laplacian_eigvec_eigval #laplacian_eigvec
            num_pos: 3
            normalization: "none"
            disconnected_comp: True
          rw_pos: #use same name as pe_encoder
            pos_type: rwse
            ksteps: 16
      # pos_encoding_as_directions: *pos_enc # Only for DGN or directional pooling

    # Data handling-related
    batch_size_training: 6
    batch_size_inference: 6
    # cache_data_path: null

    num_workers: -1

    ipu_dataloader_training_opts:
      max_num_nodes_per_graph: 12
      max_num_edges_per_graph: 24

    ipu_dataloader_inference_opts:
      max_num_nodes_per_graph: 12
      max_num_edges_per_graph: 24


architecture:
  model_type: FullGraphMultiTaskNetwork
  mup_base_path: null
  pre_nn:   # Set as null to avoid a pre-nn network
    out_dim: 32
    hidden_dims: 32
    depth: 1
    activation: relu
    last_activation: none
    dropout: &dropout 0.1
    normalization: &normalization batch_norm
    last_normalization: *normalization
    residual_type: none

  pre_nn_edges:   # Set as null to avoid a pre-nn network
    out_dim: 16
    hidden_dims: 16
    depth: 1
    activation: relu
    last_activation: none
    dropout: *dropout
    normalization: *normalization
    last_normalization: *normalization
    residual_type: none

  pe_encoders:
    out_dim: 64
    pool: "sum" #"mean" "max"
    last_norm: None #"batch_norm", "layer_norm"
    encoders: #la_pos |  rw_pos
      la_pos:  # Set as null to avoid a pre-nn network
        encoder_type: "laplacian_pe"
        on_keys: ["eigvecs", "eigvals"]
        hidden_dim: 64
        model_type: 'DeepSet' #'Transformer' or 'DeepSet'
        num_layers: 1
        num_layers_post: 0 # Num. layers to apply after pooling
        dropout: 0.1
        first_normalization: "none" #"batch_norm" or "layer_norm"
      rw_pos:
        encoder_type: "mlp"
        on_keys: ["rwse"]
        out_level: "node"
        hidden_dim: 64
        num_layers: 1
        dropout: 0.1
        normalization: "none" #"batch_norm" or "layer_norm"
        first_normalization: "batch_norm" #"batch_norm" or "layer_norm"


  gnn:  # Set as null to avoid a post-nn network
    out_dim: 32
    hidden_dims: 64
    depth: 16
    activation: relu
    last_activation: none
    dropout: *dropout
    normalization: *normalization
    last_normalization: *normalization
    residual_type: simple
    pooling: [sum, mean, max]
    virtual_node: 'none'
    layer_type: 'pyg:gps' #pyg:gine #'pyg:gps' # pyg:gated-gcn, pyg:gine,pyg:gps
    layer_kwargs:  # Parameters for the model itself. You could define dropout_attn: 0.1
      mpnn_type: 'pyg:gine'
      mpnn_kwargs: null
        #out_dim_edges: 10
      attn_type: "none" # "full-attention", "none"
      attn_kwargs: null

  post_nn:
    out_dim: 32
    hidden_dims: 32
    depth: 2
    activation: relu
    last_activation: none
    dropout: *dropout
    normalization: *normalization
    last_normalization: "none"
    residual_type: none

  task_heads:
    homo:
      out_dim: 2
      hidden_dims: 32
      depth: 2                          # Not needed if we have hidden_dims
      activation: relu
      last_activation: none
      dropout: *dropout
      normalization: *normalization
      last_normalization: "none"
      residual_type: none
    alpha:
      out_dim: 1
      hidden_dims: 32
      depth: 2                          # Not needed if we have hidden_dims
      activation: relu
      last_activation: none
      dropout: *dropout
      normalization: *normalization
      last_normalization: "none"
      residual_type: none
<<<<<<< HEAD
    alpha:
=======
    cv:
>>>>>>> 8bbb640a
      out_dim: 1
      hidden_dims: 32
      depth: 2                          # Not needed if we have hidden_dims
      activation: relu
      last_activation: none
      dropout: *dropout
      normalization: *normalization
      last_normalization: "none"
      residual_type: none

#Task-specific
predictor:
  metrics_on_progress_bar:
    homo: ["mae"]
    alpha: ["mae"]
  loss_fun:
    homo: mse_ipu
    alpha: mse_ipu
  random_seed: *seed
  optim_kwargs:
    lr: 1.e-3
  target_nan_mask: null

# Task-specific
metrics:
  homo:
    - name: mae
      metric: mae
      threshold_kwargs: null
      target_nan_mask: null
  alpha:
    - name: mae
      metric: mae
      threshold_kwargs: null

trainer:
  logger:
    save_dir: logs/QM9
    name: *name
  model_checkpoint:
    dirpath: models_checkpoints/QM9/
    filename: *name
    save_top_k: 1
    every_n_epochs: 1
  trainer:
    precision: 32
    max_epochs: 2
    min_epochs: 1<|MERGE_RESOLUTION|>--- conflicted
+++ resolved
@@ -179,11 +179,7 @@
       normalization: *normalization
       last_normalization: "none"
       residual_type: none
-<<<<<<< HEAD
-    alpha:
-=======
     cv:
->>>>>>> 8bbb640a
       out_dim: 1
       hidden_dims: 32
       depth: 2                          # Not needed if we have hidden_dims
