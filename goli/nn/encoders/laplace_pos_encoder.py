from typing import List, Dict, Any, Optional, Union, Callable
import torch
import torch.nn as nn
from torch_geometric.data import Batch

from goli.nn.base_layers import MLP, get_norm, FCLayer
from goli.nn.encoders.base_encoder import BaseEncoder


class LapPENodeEncoder(BaseEncoder):
    """Laplace Positional Embedding node encoder.

    LapPE of size dim_pe will get appended to each node feature vector.

    Args:
        dim_emb: Size of final node embedding
        expand_x: Expand node features `x` from dim_in to (dim_emb - dim_pe)
    """

    def __init__(
        self,
        input_keys: List[str],
        output_keys: List[str],
        in_dim: int,  # Size of Laplace PE embedding. Only used by the MLP model
        hidden_dim: int,
        out_dim: int,
        num_layers: int,
        activation: Optional[Union[str, Callable]] = "relu",
        model_type: str = "DeepSet",  # 'Transformer' or 'DeepSet' or 'MLP'
        num_layers_post=1,  # Num. layers to apply after pooling
        dropout=0.0,
        first_normalization=None,
        use_input_keys_prefix: bool = True,
        **model_kwargs,
    ):
        super().__init__(
            input_keys=input_keys,
            output_keys=output_keys,
            in_dim=in_dim,
            out_dim=out_dim,
            num_layers=num_layers,
            activation=activation,
            first_normalization=first_normalization,
            use_input_keys_prefix=use_input_keys_prefix,
        )

        # Parse the `input_keys`.
        self.hidden_dim = hidden_dim
        self.model_type = model_type
        if num_layers_post == 0:
            assert hidden_dim == out_dim, "Hidden dim must be equal to out dim if num_layers_post == 0"
        self.num_layers_post = num_layers_post
        self.dropout = dropout
        self.model_kwargs = model_kwargs

        if out_dim - in_dim < 1:
            raise ValueError(f"LapPE size {in_dim} is too large for " f"desired embedding size of {out_dim}.")

        # Initial projection of eigenvalue and the node's eigenvector value
        self.linear_in = FCLayer(2, hidden_dim, activation="none")

        if self.model_type == "Transformer":
            # Transformer model for LapPE
            model_kwargs.setdefault("nhead", 1)
            encoder_layer = nn.TransformerEncoderLayer(
                d_model=hidden_dim,
                batch_first=True,
                dropout=dropout,
                activation=self.activation,
                **model_kwargs,
            )
            self.pe_encoder = nn.TransformerEncoder(encoder_layer, num_layers=num_layers)
        elif self.model_type == "DeepSet":
            # DeepSet model for LapPE (this will be followed by a sum pooling)
            self.pe_encoder = MLP(
<<<<<<< HEAD
                in_dim=hidden_dim,
                hidden_dim=hidden_dim,
                out_dim=hidden_dim,
                layers=num_layers,
=======
                in_dim=in_dim,
                hidden_dims=hidden_dim,
                out_dim=out_dim,
                depth=num_layers,
>>>>>>> 2b4e1424
                dropout=dropout,
                **model_kwargs,
            )
        elif self.model_type == "MLP":
            # MLP that will mix all eigenvalues and eigenvectors
            self.pe_encoder = MLP(
                in_dim=self.in_dim * hidden_dim,
                hidden_dim=hidden_dim,
                out_dim=hidden_dim,
                layers=num_layers_post,
                dropout=dropout,
                activation=activation,
                last_activation="none",
                **model_kwargs,
            )
        else:
            raise ValueError(f"Unexpected PE model {self.model_type}")

        self.post_mlp = None
        if num_layers_post > 0:
            # MLP to apply post pooling
            self.post_mlp = MLP(
<<<<<<< HEAD
                in_dim=hidden_dim,
                hidden_dim=hidden_dim,
                out_dim=out_dim,
                layers=num_layers_post,
=======
                in_dim=in_dim,
                hidden_dims=hidden_dim,
                out_dim=in_dim,
                depth=num_layers_post,
>>>>>>> 2b4e1424
                dropout=dropout,
                activation=activation,
                last_activation="none",
            )

    def parse_input_keys(self, input_keys):
        if len(input_keys) != 2:
            raise ValueError(f"`{self.__class__}` only supports 2 keys")
        for key in input_keys:
            assert not key.startswith(
                "edge_"
            ), f"Input keys must be node features, not edge features, for encoder {self.__class__}"
            assert not key.startswith(
                "graph_"
            ), f"Input keys must be node features, not graph features, for encoder {self.__class__}"
        return input_keys

    def parse_output_keys(self, output_keys):
        for key in output_keys:
            assert not key.startswith(
                "edge_"
            ), f"Edge encodings are not supported for encoder {self.__class__}"
            assert not key.startswith(
                "graph_"
            ), f"Graph encodings are not supported for encoder {self.__class__}"
        return output_keys

    def forward(self, batch: Batch, key_prefix: Optional[str] = None) -> Dict[str, torch.Tensor]:
        input_keys = self.parse_input_keys_with_prefix(key_prefix)
        eigvals, eigvecs = batch[input_keys[0]], batch[input_keys[1]]

        # Random flipping to the Laplacian encoder
        if self.training:
            sign_flip = torch.rand(eigvecs.size(1), device=eigvecs.device, dtype=eigvecs.dtype)
            sign_flip[sign_flip >= 0.5] = 1.0
            sign_flip[sign_flip < 0.5] = -1.0
            eigvecs = eigvecs * sign_flip.unsqueeze(0)

        pos_enc = torch.cat(
            (eigvecs.unsqueeze(2), eigvals.unsqueeze(2)), dim=2
        )  # (Num nodes) x (Num Eigenvectors) x 2
        empty_mask = torch.isnan(pos_enc)  # (Num nodes) x (Num Eigenvectors) x 2

        pos_enc[empty_mask] = 0  # (Num nodes) x (Num Eigenvectors) x 2
        if self.first_normalization:
            pos_enc = self.first_normalization(pos_enc)
        pos_enc = self.linear_in(pos_enc)  # (Num nodes) x (Num Eigenvectors) x hidden_dim

        # PE encoder: a Transformer or DeepSet model
        if self.model_type == "Transformer":
            pos_enc = self.pe_encoder(src=pos_enc, src_key_padding_mask=empty_mask[:, :, 0])
            # (Num nodes) x (Num Eigenvectors) x hidden_dim
        elif self.model_type == "DeepSet":
            pos_enc = self.pe_encoder(pos_enc)
            # (Num nodes) x (Num Eigenvectors) x hidden_dim
        elif self.model_type == "MLP":
            pos_enc = torch.flatten(pos_enc, start_dim=-2, end_dim=-1)
            pos_enc = self.pe_encoder(pos_enc)
            # (Num nodes) x hidden_dim
        else:
            raise ValueError(f"Unexpected PE model {self.model_type}")

        if self.model_type in ["Transformer", "DeepSet"]:
            # Mask out padded nodes
            pos_enc[empty_mask[..., 0]] = 0  # (Num nodes) x (Num Eigenvectors) x hidden_dim
            pos_enc = torch.sum(pos_enc, 1, keepdim=False)  # (Num nodes) x hidden_dim

        # MLP post pooling
        if self.post_mlp is not None:
            pos_enc = self.post_mlp(pos_enc)  # (Num nodes) x out_dim

        output = {key: pos_enc for key in self.output_keys}

        return output

    def make_mup_base_kwargs(self, divide_factor: float = 2.0, factor_in_dim: bool = False) -> Dict[str, Any]:
        """
        Create a 'base' model to be used by the `mup` or `muTransfer` scaling of the model.
        The base model is usually identical to the regular model, but with the
        layers width divided by a given factor (2 by default)

        Parameter:
            divide_factor: Factor by which to divide the width.
            factor_in_dim: Whether to factor the input dimension
        """
        base_kwargs = super().make_mup_base_kwargs(divide_factor, factor_in_dim)
        base_kwargs.update(
            dict(
                hidden_dim=round(self.hidden_dim / divide_factor),
                model_type=self.model_type,
                num_layers_post=self.num_layers_post,
                dropout=self.dropout,
                **self.model_kwargs,
            )
        )
        return base_kwargs<|MERGE_RESOLUTION|>--- conflicted
+++ resolved
@@ -73,17 +73,10 @@
         elif self.model_type == "DeepSet":
             # DeepSet model for LapPE (this will be followed by a sum pooling)
             self.pe_encoder = MLP(
-<<<<<<< HEAD
                 in_dim=hidden_dim,
                 hidden_dim=hidden_dim,
                 out_dim=hidden_dim,
-                layers=num_layers,
-=======
-                in_dim=in_dim,
-                hidden_dims=hidden_dim,
-                out_dim=out_dim,
                 depth=num_layers,
->>>>>>> 2b4e1424
                 dropout=dropout,
                 **model_kwargs,
             )
@@ -106,17 +99,10 @@
         if num_layers_post > 0:
             # MLP to apply post pooling
             self.post_mlp = MLP(
-<<<<<<< HEAD
                 in_dim=hidden_dim,
                 hidden_dim=hidden_dim,
                 out_dim=out_dim,
-                layers=num_layers_post,
-=======
-                in_dim=in_dim,
-                hidden_dims=hidden_dim,
-                out_dim=in_dim,
                 depth=num_layers_post,
->>>>>>> 2b4e1424
                 dropout=dropout,
                 activation=activation,
                 last_activation="none",
