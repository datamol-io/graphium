"""
adapated from https://github.com/rampasek/GraphGPS/blob/main/graphgps/layer/gps_layer.py
"""

from copy import deepcopy
from typing import Callable, Union, Optional


from goli.nn.base_graph_layer import BaseGraphModule
from goli.nn.base_layers import FCLayer, MultiheadAttentionMup
from goli.nn.pyg_layers import GatedGCNPyg, GINConvPyg, GINEConvPyg, PNAMessagePassingPyg
from goli.utils.decorators import classproperty
from goli.ipu.to_dense_batch import to_dense_batch, to_sparse_batch
from goli.ipu.ipu_utils import import_poptorch

PYG_LAYERS_DICT = {
    "pyg:gin": GINConvPyg,
    "pyg:gine": GINEConvPyg,
    "pyg:gated-gcn": GatedGCNPyg,
    "pyg:pna-msgpass": PNAMessagePassingPyg,
}

ATTENTION_LAYERS_DICT = {
    "full-attention": MultiheadAttentionMup,
    "none": None,
}


class GPSLayerPyg(BaseGraphModule):
    def __init__(
        self,
        in_dim: int,
        out_dim: int,
        in_dim_edges: Optional[int] = None,
        activation: Union[Callable, str] = "relu",
        dropout: float = 0.0,
        normalization: Union[str, Callable] = "none",
        mpnn_type: str = "pyg:gine",
        mpnn_kwargs=None,
        attn_type: str = "full-attention",
        attn_kwargs=None,
    ):
        r"""
        GINE: Graph Isomorphism Networks with Edges
        Strategies for Pre-training Graph Neural Networks
        Weihua Hu, Bowen Liu, Joseph Gomes, Marinka Zitnik, Percy Liang, Vijay Pande, Jure Leskovec
        https://arxiv.org/abs/1905.12265

        [!] code uses the pytorch-geometric implementation of GINEConv

        Parameters:

            in_dim:
                Input feature dimensions of the layer

            out_dim:
                Output feature dimensions of the layer

            activation:
                activation function to use in the layer

            dropout:
                The ratio of units to dropout. Must be between 0 and 1

            normalization:
                Normalization to use. Choices:

                - "none" or `None`: No normalization
                - "batch_norm": Batch normalization
                - "layer_norm": Layer normalization
                - `Callable`: Any callable function

        """

        super().__init__(
            in_dim=in_dim,
            out_dim=out_dim,
            activation=activation,
            dropout=dropout,
            normalization=None,
        )

        # Dropout layers
        self.dropout_local = self.dropout_layer
        self.dropout_attn = self._parse_dropout(dropout=self.dropout)
        self.ff_dropout1 = self._parse_dropout(dropout=self.dropout)
        self.ff_dropout2 = self._parse_dropout(dropout=self.dropout)

        # linear layers
        self.ff_linear1 = FCLayer(in_dim, in_dim * 2, activation=None)
        self.ff_linear2 = FCLayer(in_dim * 2, in_dim, activation=None)
        self.ff_out = FCLayer(in_dim, out_dim, activation=None)

        # Normalization layers
        self.norm_layer_local = self._parse_norm(normalization=self.normalization, dim=in_dim)
        self.norm_layer_attn = self._parse_norm(normalization=self.normalization, dim=in_dim)
        self.norm_layer_ff = self._parse_norm(self.normalization)

        # Set the default values for the MPNN layer
        if mpnn_kwargs is None:
            mpnn_kwargs = {}
        mpnn_kwargs = deepcopy(mpnn_kwargs)
        mpnn_kwargs.setdefault("in_dim", in_dim)
        mpnn_kwargs.setdefault("out_dim", in_dim)
        mpnn_kwargs.setdefault("in_dim_edges", in_dim_edges)
        # TODO: The rest of default values

        # Initialize the MPNN layer
        mpnn_class = PYG_LAYERS_DICT[mpnn_type]
        self.mpnn = mpnn_class(**mpnn_kwargs)

        # Set the default values for the Attention layer
        if attn_kwargs is None:
            attn_kwargs = {}
        attn_kwargs.setdefault("embed_dim", in_dim)
        attn_kwargs.setdefault("num_heads", 1)
        attn_kwargs.setdefault("dropout", dropout)
        attn_kwargs.setdefault("batch_first", True)

        # Initialize the Attention layer
        self.attn_layer = self._parse_attn_layer(attn_type, **attn_kwargs)

    def forward(self, batch):
        # pe, h, edge_index, edge_attr = batch.pos_enc_feats_sign_flip, batch.h, batch.edge_index, batch.edge_attr
        h = batch.h

        h_in = h  # for first residual connection

        # Local MPNN with edge attributes.
        batch_out = self.mpnn(batch.clone())
        h_local = batch_out.h
        if self.dropout_local is not None:
            h_local = self.dropout_local(h_local)
        h_local = h_in + h_local  # Residual connection.
        if self.norm_layer_local is not None:
            h_local = self.norm_layer_local(h_local)
        h = h_local

        # Multi-head attention.
        # * batch.batch is the indicator vector for nodes of which graph it belongs to
        # * h_dense
        if self.attn_layer is not None:
<<<<<<< HEAD
            # If there's padding, then we are on IPU
            on_ipu = ("graph_is_true" in batch.keys) and (not batch.graph_is_true.all())
=======
            # Check whether the model runs on IPU, if so define a maximal number of nodes per graph when reshaping
            poptorch = import_poptorch(raise_error=False)
            on_ipu = (poptorch is not None) and (poptorch.isRunningOnIpu())
            max_num_nodes_per_graph = None
>>>>>>> 649adc15
            if on_ipu:
                max_num_nodes_per_graph = self.max_num_nodes_per_graph

            # Convert the tensor to a dense batch, then back to a sparse batch
            batch_size = None if h.device.type != "ipu" else batch.graph_is_true.shape[0]
            h_dense, mask, idx = to_dense_batch(
                h,
                batch=batch.batch,
                batch_size=batch_size,
                max_num_nodes_per_graph=max_num_nodes_per_graph,
                drop_nodes_last_graph=on_ipu,
            )
            h_attn = self._sa_block(h_dense, None, ~mask)
            h_attn = to_sparse_batch(h_attn, idx)

            # Dropout, residual, norm
            if self.dropout_attn is not None:
                h_attn = self.dropout_attn(h_attn)
            h_attn = h_in + h_attn
            if self.norm_layer_attn is not None:
                h_attn = self.norm_layer_attn(h_attn)

            # Combine local and global outputs.
            h = h + h_attn

        # Feed Forward block.
        h = self._ff_block(h)

        batch_out.h = h

        return batch_out

    def _parse_attn_layer(self, attn_type, **attn_kwargs):
        attn_layer, attn_class = None, None
        if attn_type is not None:
            attn_class = ATTENTION_LAYERS_DICT[attn_type]
        if attn_class is not None:
            attn_layer = attn_class(**attn_kwargs)
        return attn_layer

    def _ff_block(self, h):
        """Feed Forward block."""
        h_in = h
        # First linear layer + activation + dropout
        h = self.ff_linear1(h)
        if self.activation_layer is not None:
            h = self.activation_layer(h)
        if self.ff_dropout1 is not None:
            h = self.ff_dropout1(h)

        # Second linear layer + dropout
        h = self.ff_linear2(h)
        if self.ff_dropout2 is not None:
            h = self.ff_dropout2(h)

        # Residual
        h = h + h_in

        # Third linear layer + norm
        h = self.ff_out(h)
        if self.norm_layer_ff is not None:
            h = self.norm_layer_ff(h)
        return h

    def _sa_block(self, x, attn_mask, key_padding_mask):
        """Self-attention block."""
        x = self.attn_layer(
            x, x, x, attn_mask=attn_mask, key_padding_mask=key_padding_mask, need_weights=False
        )[0]
        return x

    # # forward function that doesn't do anything
    # def forward(self, batch):
    #     #x, edge_index, edge_attr = batch.h, batch.edge_index, batch.edge_attr

    #     batch = self.mpnn(batch)
    #     #batch.h = self.apply_norm_activation_dropout(batch.h)
    #     return batch

    @classproperty
    def layer_supports_edges(cls) -> bool:
        r"""
        Return a boolean specifying if the layer type supports edges or not.

        Returns:

            supports_edges: bool
                Always ``True`` for the current class
        """
        return True

    @property
    def layer_inputs_edges(self) -> bool:
        r"""
        Return a boolean specifying if the layer type
        uses edges as input or not.
        It is different from ``layer_supports_edges`` since a layer that
        supports edges can decide to not use them.

        Returns:

            bool:
                Always ``True`` for the current class
        """
        return True

    @property
    def layer_outputs_edges(self) -> bool:
        r"""
        Abstract method. Return a boolean specifying if the layer type
        uses edges as input or not.
        It is different from ``layer_supports_edges`` since a layer that
        supports edges can decide to not use them.

        Returns:

            bool:
                Always ``False`` for the current class
        """
        return self.mpnn.layer_outputs_edges

    @property
    def out_dim_factor(self) -> int:
        r"""
        Get the factor by which the output dimension is multiplied for
        the next layer.

        For standard layers, this will return ``1``.

        But for others, such as ``GatLayer``, the output is the concatenation
        of the outputs from each head, so the out_dim gets multiplied by
        the number of heads, and this function should return the number
        of heads.

        Returns:

            int:
                Always ``1`` for the current class
        """
        return 1<|MERGE_RESOLUTION|>--- conflicted
+++ resolved
@@ -140,15 +140,10 @@
         # * batch.batch is the indicator vector for nodes of which graph it belongs to
         # * h_dense
         if self.attn_layer is not None:
-<<<<<<< HEAD
-            # If there's padding, then we are on IPU
-            on_ipu = ("graph_is_true" in batch.keys) and (not batch.graph_is_true.all())
-=======
             # Check whether the model runs on IPU, if so define a maximal number of nodes per graph when reshaping
             poptorch = import_poptorch(raise_error=False)
             on_ipu = (poptorch is not None) and (poptorch.isRunningOnIpu())
             max_num_nodes_per_graph = None
->>>>>>> 649adc15
             if on_ipu:
                 max_num_nodes_per_graph = self.max_num_nodes_per_graph
 
