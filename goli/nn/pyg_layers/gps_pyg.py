--- conflicted
+++ resolved
@@ -194,7 +194,6 @@
             h = h_local
 
         # MLP block, with skip connection
-<<<<<<< HEAD
         h_mlp = self.mlp(h)
         # Add the droppath to the output of the MLP
         batch_size = None if h.device.type != "ipu" else batch.graph_is_true.shape[0]
@@ -203,16 +202,6 @@
         h = h + h_mlp
 
         h = self.f_out(h)
-
-
-=======
-        h = h + self.mlp(h)
-        h = self.f_out(h)
-        # Add the droppath to the output of the MLP
-        batch_size = None if h.device.type != "ipu" else batch.graph_is_true.shape[0]
-        if self.droppath_ffn is not None:
-            h = self.droppath_ffn(h, batch.batch, batch_size=batch_size)
->>>>>>> ebabe240
 
         batch_out.h = h
 
