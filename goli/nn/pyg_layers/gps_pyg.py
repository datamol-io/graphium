--- conflicted
+++ resolved
@@ -205,11 +205,7 @@
         mpnn_kwargs.setdefault("out_dim", self.in_dim)
         mpnn_kwargs.setdefault("in_dim_edges", self.in_dim_edges)
         mpnn_kwargs.setdefault("out_dim_edges", self.out_dim_edges)
-<<<<<<< HEAD
-        # mpnn_kwargs.setdefault("activation", self.activation)
-=======
         mpnn_kwargs.setdefault("activation", get_activation_str(self.activation))
->>>>>>> 209cb0b2
         mpnn_kwargs.setdefault("dropout", self.dropout)
         mpnn_kwargs.setdefault("normalization", self.normalization)
 
