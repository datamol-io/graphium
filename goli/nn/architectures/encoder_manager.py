from typing import Iterable, Dict, Any, Optional
from torch_geometric.data import Batch

# Misc imports
import inspect
from copy import deepcopy

# Torch imports
from torch import Tensor, nn
import torch

from goli.nn.encoders import (
    laplace_pos_encoder,
    mlp_encoder,
    signnet_pos_encoder,
    gaussian_kernel_pos_encoder,
)

PE_ENCODERS_DICT = {
    "laplacian_pe": laplace_pos_encoder.LapPENodeEncoder,
    "mlp": mlp_encoder.MLPEncoder,
    "signnet": signnet_pos_encoder.SignNetNodeEncoder,
    "gaussian_kernel": gaussian_kernel_pos_encoder.GaussianKernelPosEncoder,
}


class EncoderManager(nn.Module):
    def __init__(
        self,
        out_dim: int,
        pool: str = "sum",
        last_norm: str = "none",
        in_dims: Dict[str, int] = None,
        max_num_nodes_per_graph: Optional[int] = None,
        encoders: Optional[Dict[str, Any]] = None,
        name: str = "Encoder_Manager",
    ):
        r"""
        Class that allows to runs multiple encoders in parallel and concatenate / pool their outputs.
        Parameters:

            out_dim: Output dimension of the network

            pool: Pooling method to use. Can be one of: "sum", "mean", "max"

            last_norm: Normalization method to use on the output of the network. Can be one of: "batch_norm", "layer_norm", "none"

            in_dims: Dictionary of input dimensions for each input key.

            max_num_nodes_per_graph: Maximum number of nodes per graph. Used for positional encoders that require it.

            encoders:
                key-word arguments to use for the initialization of all positional encoding encoders
            name:
                Name attributed to the current network, for display and printing
                purposes.
        """

        super().__init__()
        self.out_dim = out_dim
        self.pool = pool
        self.last_norm = last_norm
        self.in_dims = in_dims
        self.name = name
        self.max_num_nodes_per_graph = max_num_nodes_per_graph
<<<<<<< HEAD
        self.pe_encoders_kwargs = deepcopy(encoders)
        self.pe_encoders = self._initialize_positional_encoders(self.pe_encoders_kwargs)
=======
        if pe_encoders_kwargs is not None:
            max_nodes = pe_encoders_kwargs.pop("max_num_nodes_per_graph", None)
            if max_nodes is not None:
                if self.max_num_nodes_per_graph is not None:
                    assert (
                        self.max_num_nodes_per_graph == max_nodes
                    ), f"max_num_nodes_per_graph mismatch {self.max_num_nodes_per_graph}!={max_nodes}"
                self.max_num_nodes_per_graph = max_nodes

        self.pe_encoders_kwargs = deepcopy(pe_encoders_kwargs)
        self.pe_encoders = self._initialize_positional_encoders(pe_encoders_kwargs)
>>>>>>> 488f3bf4

    def _initialize_positional_encoders(self, pe_encoders_kwargs: Dict[str, Any]) -> Optional[nn.ModuleDict]:
        r"""Initialize the positional encoders for each positional/structural encodings.
        Parameters:

            pe_encoders_kwargs: key-word arguments to use for the initialization of all positional encoding encoders

<<<<<<< HEAD
        if pe_encoders_kwargs is not None:
            pe_encoders = nn.ModuleDict()

            # Loop every positional encoding to assign it
            for encoder_name, encoder_kwargs in pe_encoders_kwargs.items():
                encoder_kwargs = deepcopy(encoder_kwargs)
                encoder_type = encoder_kwargs.pop("encoder_type")
                encoder = PE_ENCODERS_DICT[encoder_type]

                # Get the keys associated to in_dim. First check if there's a key that starts with `encoder_name/`
                # Then check for the exact key
                this_in_dims = {}
                for key, dim in self.in_dims.items():
                    if isinstance(key, str) and key.startswith(f"{encoder_name}/"):
                        key_name = "in_dim_" + key[len(encoder_name) + 1 :]
                        this_in_dims[key_name] = dim
                if len(this_in_dims) == 0:
                    for key in encoder_kwargs.get("input_keys", []):
                        if key in self.in_dims:
                            this_in_dims[key] = self.in_dims[key]
                        else:
                            raise ValueError(
                                f"Key '{key}' not found in `self.in_dims`. Encoder '{encoder_name}/' is also not found.\n Available keys: {self.in_dims.keys()}"
                            )

                # Parse the in_dims based on Encoder's signature
                accepted_keys = inspect.signature(encoder).parameters.keys()
                if all([key in accepted_keys for key in this_in_dims.keys()]):
                    pass
                elif "in_dim" in accepted_keys:
                    if len(set(this_in_dims.values())) == 1:
                        this_in_dims = {"in_dim": list(this_in_dims.values())[0]}
=======
        Returns:
            pe_encoders: a nn.ModuleDict containing all positional encoders specified by encoder_name in pe_encoders_kwargs["encoders"]
        """
        # TODO: Currently only supports PE/SE on the nodes. Need to add edges.

        if (pe_encoders_kwargs is None) or (len(pe_encoders_kwargs) == 0):
            return

        pe_encoders = nn.ModuleDict()

        # Pooling options here for pe encoders
        self.pe_pool = pe_encoders_kwargs["pool"]
        pe_out_dim = pe_encoders_kwargs["out_dim"]
        in_dim_dict = pe_encoders_kwargs["in_dims"]

        # Loop every positional encoding to assign it
        for encoder_name, encoder_kwargs in pe_encoders_kwargs["encoders"].items():
            encoder_kwargs = deepcopy(encoder_kwargs)
            encoder_type = encoder_kwargs.pop("encoder_type")
            encoder = PE_ENCODERS_DICT[encoder_type]

            # Get the keys associated to in_dim. First check if there's a key that starts with `encoder_name/`
            # Then check for the exact key
            this_in_dims = {}
            for key, dim in in_dim_dict.items():
                if isinstance(key, str) and key.startswith(f"{encoder_name}/"):
                    key_name = "in_dim_" + key[len(encoder_name) + 1 :]
                    this_in_dims[key_name] = dim
            if len(this_in_dims) == 0:
                for key in encoder_kwargs.get("input_keys", []):
                    if key in in_dim_dict:
                        this_in_dims[key] = in_dim_dict[key]
>>>>>>> 488f3bf4
                    else:
                        raise ValueError(
                            f"Key '{key}' not found in `in_dim_dict`. Encoder '{encoder_name}/' is also not found.\n Available keys: {in_dim_dict.keys()}"
                        )

            # Parse the in_dims based on Encoder's signature
            accepted_keys = inspect.signature(encoder).parameters.keys()
            if all([key in accepted_keys for key in this_in_dims.keys()]):
                pass
            elif "in_dim" in accepted_keys:
                if len(set(this_in_dims.values())) == 1:
                    this_in_dims = {"in_dim": list(this_in_dims.values())[0]}
                else:
                    raise ValueError(
                        f"All `in_dims` must be equal for encoder {encoder_name}. Provided: {this_in_dims}"
                    )
            else:
                raise ValueError(
                    f"`in_dim` not understood for encoder {encoder_name}. Provided: {this_in_dims}. Accepted keys are: {accepted_keys}"
                )

            # Add the max_num_nodes_per_graph if it's in the accepted input keys
            if "max_num_nodes_per_graph" in accepted_keys:
                encoder_kwargs["max_num_nodes_per_graph"] = self.max_num_nodes_per_graph

<<<<<<< HEAD
                # Initialize the pe_encoder layer
                pe_out_dim = encoder_kwargs.pop("out_dim", None)
                if pe_out_dim is None:
                    pe_out_dim = self.out_dim
                if self.out_dim is not None:
                    assert pe_out_dim == self.out_dim, f"values mismatch {pe_out_dim}!={self.out_dim}"
                pe_encoders[encoder_name] = encoder(out_dim=pe_out_dim, **this_in_dims, **encoder_kwargs)
=======
            # Initialize the pe_encoder layer
            pe_out_dim2 = encoder_kwargs.pop("out_dim", None)
            if pe_out_dim2 is not None:
                assert pe_out_dim == pe_out_dim2, f"values mismatch {pe_out_dim}!={pe_out_dim2}"
            pe_encoders[encoder_name] = encoder(out_dim=pe_out_dim, **this_in_dims, **encoder_kwargs)
>>>>>>> 488f3bf4

        return pe_encoders

    def forward(self, g: Batch) -> Batch:
        r"""
        forward pass of the pe encoders and pooling

        Parameters:
            g:
                ptg Batch on which the convolution is done.
                Must contain the following elements:

                - Node key `"feat"`: `torch.Tensor[..., N, Din]`.
                  Input node feature tensor, before the network.
                  `N` is the number of nodes, `Din` is the input features dimension ``self.pre_nn.in_dim``

                - Edge key `"edge_feat"`: `torch.Tensor[..., N, Ein]` **Optional**.
                  The edge features to use. It will be ignored if the
                  model doesn't supporte edge features or if
                  `self.in_dim_edges==0`.

                - Other keys related to positional encodings `"pos_enc_feats_sign_flip"`,
                  `"pos_enc_feats_no_flip"`.

        Returns:
            g:
                pyg Batch with the positional encodings added to the graph
        """
        # Apply the positional encoders
        pe_pooled = self.forward_positional_encoding(g)

        # Add the processed positional encodings to the graphs.
        # If the key is already present, concatenate the pe_pooled to the pre-existing feature.
        for pe_key, this_pe in pe_pooled.items():
            feat = this_pe
            if pe_key in g.keys:
                feat = torch.cat((feat, g[pe_key]), dim=-1)
            g[pe_key] = feat
        return g

    def forward_positional_encoding(self, g: Batch) -> Dict[str, Tensor]:
        """
        Forward pass for the positional encodings (PE),
        with each PE having it's own encoder defined in `self.pe_encoders`.
        All the positional encodings with the same keys are pooled together
        using `self.pe_pooling`.

        Parameters:
            g: pyg Batch containing the node positional encodings

        Returns:
            pe_node_pooled: The positional / structural encodings go through
            encoders, then are pooled together according to their keys.

        """

        # Return None if no positional encoders
        if (self.pe_encoders is None) or len(self.pe_encoders) == 0:
            return {}

        encoder_outs = []
        # Run every node positional-encoder
        for encoder_name, encoder in self.pe_encoders.items():
            encoder_outs.append(encoder(g, key_prefix=encoder_name))

        # list of dict to dict of list, with concatenation of the tensors
        pe_cats = {
            key: torch.stack([d[key] for d in encoder_outs if key in d], dim=-1)
            for key in set().union(*encoder_outs)
        }

        # Pool the node positional encodings
        pe_pooled = {}
        for key, pe_cat in pe_cats.items():
            pe_pooled[key] = self.forward_simple_pooling(pe_cat, pooling=self.pool, dim=-1)

        return pe_pooled

    def forward_simple_pooling(self, h: Tensor, pooling: str, dim: int) -> Tensor:
        """
        Apply sum, mean, or max pooling on a Tensor.
        Parameters:
            h: the Tensor to pool
            pooling: string specifiying the pooling method
            dim: the dimension to pool over

        Returns:
            pooled: the pooled Tensor
        """

        if pooling == "sum":
            pooled = torch.sum(h, dim=dim)
        elif pooling == "mean":
            pooled = torch.mean(h, dim=dim)
        elif pooling == "max":
            pooled = torch.max(h, dim=dim).values
        else:
            raise Exception(f"Pooling method `{pooling}` is not defined")
        return pooled

    def make_mup_base_kwargs(self, divide_factor: float = 2.0) -> Dict[str, Any]:
        """
        Create a 'base' model to be used by the `mup` or `muTransfer` scaling of the model.
        The base model is usually identical to the regular model, but with the
        layers width divided by a given factor (2 by default)

        Parameter:
            divide_factor: Factor by which to divide the width.

        Returns:
            pe_kw: the model kwargs where the dimensions are divided by the factor
        """

        # Create the base model kwargs
        base_kwargs = {
            "out_dim": round(self.out_dim / divide_factor),
            "pool": self.pool,
            "last_norm": self.last_norm,
            "in_dims": self.in_dims,
            "max_num_nodes_per_graph": self.max_num_nodes_per_graph,
            "name": self.name,
        }

        # For the pe-encoders, don't factor the in_dim and in_dim_edges
        pe_kw = deepcopy(self.pe_encoders_kwargs)
        if self.pe_encoders_kwargs is not None:
            new_pe_kw = {
                key: encoder.make_mup_base_kwargs(divide_factor=divide_factor, factor_in_dim=False)
                for key, encoder in self.pe_encoders.items()
            }
            for key, enc in pe_kw["encoders"].items():
                new_pe_kw[key].pop("in_dim", None)
                new_pe_kw[key].pop("in_dim_edges", None)
                enc.update(new_pe_kw[key])

<<<<<<< HEAD
        base_kwargs["encoders"] = pe_kw

        return base_kwargs
=======
    @property
    def input_keys(self) -> Iterable[str]:
        r"""
        Returns the input keys for all pe-encoders

        Returns:
            input_keys: the input keys for all pe-encoders
        """
        if self.pe_encoders is not None:
            return self.pe_encoders_kwargs["input_keys"]
        else:
            raise ValueError("pe_encoders is not initialized, so there are no input keys.")

    @property
    def in_dims(self) -> Iterable[int]:
        r"""
        Returns the input dimensions for all pe-encoders

        Returns:
            in_dims: the input dimensions for all pe-encoders
        """
        if self.pe_encoders is not None:
            return self.pe_encoders_kwargs["in_dims"]
        else:
            raise ValueError("pe_encoders is not initialized, so there are no input dimensions.")

    @property
    def out_dim(self) -> int:
        r"""
        Returns the output dimension of the pooled embedding from all the pe encoders

        Returns:
            out_dim: the output dimension of the pooled embedding from all the pe encoders
        """
        if self.pe_encoders is not None:
            return self.pe_encoders_kwargs["out_dim"]
        else:
            raise ValueError("pe_encoders is not initialized, so there is no output dimension.")
>>>>>>> 488f3bf4
<|MERGE_RESOLUTION|>--- conflicted
+++ resolved
@@ -63,12 +63,8 @@
         self.in_dims = in_dims
         self.name = name
         self.max_num_nodes_per_graph = max_num_nodes_per_graph
-<<<<<<< HEAD
-        self.pe_encoders_kwargs = deepcopy(encoders)
-        self.pe_encoders = self._initialize_positional_encoders(self.pe_encoders_kwargs)
-=======
-        if pe_encoders_kwargs is not None:
-            max_nodes = pe_encoders_kwargs.pop("max_num_nodes_per_graph", None)
+        if encoders is not None:
+            max_nodes = encoders.pop("max_num_nodes_per_graph", None)
             if max_nodes is not None:
                 if self.max_num_nodes_per_graph is not None:
                     assert (
@@ -76,9 +72,8 @@
                     ), f"max_num_nodes_per_graph mismatch {self.max_num_nodes_per_graph}!={max_nodes}"
                 self.max_num_nodes_per_graph = max_nodes
 
-        self.pe_encoders_kwargs = deepcopy(pe_encoders_kwargs)
-        self.pe_encoders = self._initialize_positional_encoders(pe_encoders_kwargs)
->>>>>>> 488f3bf4
+        self.pe_encoders_kwargs = deepcopy(encoders)
+        self.pe_encoders = self._initialize_positional_encoders(encoders)
 
     def _initialize_positional_encoders(self, pe_encoders_kwargs: Dict[str, Any]) -> Optional[nn.ModuleDict]:
         r"""Initialize the positional encoders for each positional/structural encodings.
@@ -86,40 +81,6 @@
 
             pe_encoders_kwargs: key-word arguments to use for the initialization of all positional encoding encoders
 
-<<<<<<< HEAD
-        if pe_encoders_kwargs is not None:
-            pe_encoders = nn.ModuleDict()
-
-            # Loop every positional encoding to assign it
-            for encoder_name, encoder_kwargs in pe_encoders_kwargs.items():
-                encoder_kwargs = deepcopy(encoder_kwargs)
-                encoder_type = encoder_kwargs.pop("encoder_type")
-                encoder = PE_ENCODERS_DICT[encoder_type]
-
-                # Get the keys associated to in_dim. First check if there's a key that starts with `encoder_name/`
-                # Then check for the exact key
-                this_in_dims = {}
-                for key, dim in self.in_dims.items():
-                    if isinstance(key, str) and key.startswith(f"{encoder_name}/"):
-                        key_name = "in_dim_" + key[len(encoder_name) + 1 :]
-                        this_in_dims[key_name] = dim
-                if len(this_in_dims) == 0:
-                    for key in encoder_kwargs.get("input_keys", []):
-                        if key in self.in_dims:
-                            this_in_dims[key] = self.in_dims[key]
-                        else:
-                            raise ValueError(
-                                f"Key '{key}' not found in `self.in_dims`. Encoder '{encoder_name}/' is also not found.\n Available keys: {self.in_dims.keys()}"
-                            )
-
-                # Parse the in_dims based on Encoder's signature
-                accepted_keys = inspect.signature(encoder).parameters.keys()
-                if all([key in accepted_keys for key in this_in_dims.keys()]):
-                    pass
-                elif "in_dim" in accepted_keys:
-                    if len(set(this_in_dims.values())) == 1:
-                        this_in_dims = {"in_dim": list(this_in_dims.values())[0]}
-=======
         Returns:
             pe_encoders: a nn.ModuleDict containing all positional encoders specified by encoder_name in pe_encoders_kwargs["encoders"]
         """
@@ -152,7 +113,6 @@
                 for key in encoder_kwargs.get("input_keys", []):
                     if key in in_dim_dict:
                         this_in_dims[key] = in_dim_dict[key]
->>>>>>> 488f3bf4
                     else:
                         raise ValueError(
                             f"Key '{key}' not found in `in_dim_dict`. Encoder '{encoder_name}/' is also not found.\n Available keys: {in_dim_dict.keys()}"
@@ -178,7 +138,6 @@
             if "max_num_nodes_per_graph" in accepted_keys:
                 encoder_kwargs["max_num_nodes_per_graph"] = self.max_num_nodes_per_graph
 
-<<<<<<< HEAD
                 # Initialize the pe_encoder layer
                 pe_out_dim = encoder_kwargs.pop("out_dim", None)
                 if pe_out_dim is None:
@@ -186,13 +145,6 @@
                 if self.out_dim is not None:
                     assert pe_out_dim == self.out_dim, f"values mismatch {pe_out_dim}!={self.out_dim}"
                 pe_encoders[encoder_name] = encoder(out_dim=pe_out_dim, **this_in_dims, **encoder_kwargs)
-=======
-            # Initialize the pe_encoder layer
-            pe_out_dim2 = encoder_kwargs.pop("out_dim", None)
-            if pe_out_dim2 is not None:
-                assert pe_out_dim == pe_out_dim2, f"values mismatch {pe_out_dim}!={pe_out_dim2}"
-            pe_encoders[encoder_name] = encoder(out_dim=pe_out_dim, **this_in_dims, **encoder_kwargs)
->>>>>>> 488f3bf4
 
         return pe_encoders
 
@@ -328,11 +280,10 @@
                 new_pe_kw[key].pop("in_dim_edges", None)
                 enc.update(new_pe_kw[key])
 
-<<<<<<< HEAD
         base_kwargs["encoders"] = pe_kw
 
         return base_kwargs
-=======
+
     @property
     def input_keys(self) -> Iterable[str]:
         r"""
@@ -370,5 +321,4 @@
         if self.pe_encoders is not None:
             return self.pe_encoders_kwargs["out_dim"]
         else:
-            raise ValueError("pe_encoders is not initialized, so there is no output dimension.")
->>>>>>> 488f3bf4
+            raise ValueError("pe_encoders is not initialized, so there is no output dimension.")