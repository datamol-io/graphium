r"""Classes to store information about resulting evaluation metrics when using a Predictor Module."""

from dataclasses import dataclass, field
from typing import Any, Callable, Dict, List, Optional, Type, Union
from mordred import Result

import numpy as np
import torch
from torch import Tensor

from goli.utils.tensor import nan_mean, nan_std, nan_median

class SummaryInterface(object):
    r"""An interface to define the functions implemented by summary classes that implement SummaryInterface."""
    def set_results(self, **kwargs):
        raise NotImplementedError()

    def get_dict_summary(self):
        raise NotImplementedError()

    def update_predictor_state(self, **kwargs):
        raise NotImplementedError()

    def get_metrics_logs(self, **kwargs):
        raise NotImplementedError()

class Summary(SummaryInterface):
    r"""A container to be used by the Predictor Module that stores the results for the given metrics on the predictions and targets provided."""
    #TODO (Gabriela): Default argument cannot be []
    def __init__(
        self,
        loss_fun,
        metrics,
        metrics_on_training_set,
        metrics_on_progress_bar=[],
        monitor="loss",
        mode: str = "min",
        task_name: Optional[str] = None,
    ):
        self.loss_fun = loss_fun
        self.metrics = metrics
        self.metrics_on_training_set = metrics_on_training_set
        self.metrics_on_progress_bar = metrics_on_progress_bar
        self.monitor = monitor
        self.mode = mode

        self.summaries = {}
        self.best_summaries = {}

        # Current predictor state
        #self.predictor_outputs = None
        self.step_name: str = None
        self.targets: Tensor = None
        self.predictions: Tensor = None
        self.loss = None                            # What type?
        self.n_epochs: int = None

        self.task_name = task_name

    def update_predictor_state(self, step_name, targets, predictions, loss, n_epochs):
        self.step_name = step_name
        self.targets = targets
        self.predictions = predictions
        self.loss = loss
        self.n_epochs = n_epochs

    def set_results(self, metrics) -> float:
        r"""This function requires that self.update_predictor_state() be called before it."""

        # Include the task_name in the loss for tensorboard, and similarly for other metrics
        metrics[self.metric_log_name(self.task_name, "loss", self.step_name)] = self.loss
        self.summaries[self.step_name] = Summary.Results(
            targets=self.targets,
            predictions=self.predictions,
            loss=self.loss,
            metrics=metrics,                                                    # Should include task name from get_metrics_logs()
            monitored_metric=f"{self.monitor}/{self.step_name}",                # Include task name?
            n_epochs=self.n_epochs
        )
        if self.is_best_epoch(self.step_name, self.loss, metrics):
            self.best_summaries[self.step_name] = self.summaries[self.step_name]

    def is_best_epoch(self, step_name, loss, metrics):
        """TODO (Gabriela): Check for bugs related to monitor_name"""
        if not (step_name in self.best_summaries.keys()):
            return True

        # Include the task_name in the loss for tensorboard, and similarly for other metrics
        metrics[self.metric_log_name(self.task_name, "loss", self.step_name)] = loss
        monitor_name = f"{self.monitor}/{step_name}"            # Include task_name?
        if not monitor_name in self.best_summaries.keys():      # Feels like there's a bug here. What is this trying to do???
            return True

        if self.mode == "max":
            return metrics[monitor_name] > self.best_summaries[step_name].monitored
        elif self.mode == "min":
            return metrics[monitor_name] < self.best_summaries[step_name].monitored
        else:
            ValueError(f"Mode must be 'min' or 'max', provided `{self.mode}`")

    def get_results(self, step_name):
        return self.summaries[step_name]

    def get_best_results(self, step_name):
        return self.best_summaries[step_name]

    def get_results_on_progress_bar(self, step_name):
        results = self.summaries[step_name]
        results_prog = {
            #f"{kk}/{step_name}": results.metrics[f"{kk}/{step_name}"] for kk in self.metrics_on_progress_bar
            self.metric_log_name(self.task_name, kk, step_name): results.metrics[self.metric_log_name(self.task_name, kk, step_name)] for kk in self.metrics_on_progress_bar
        }
        return results_prog

    def get_dict_summary(self):
        full_dict = {}
        # Get metric summaries
        full_dict["metric_summaries"] = {}
        for key, val in self.summaries.items():
            full_dict["metric_summaries"][key] = {k: v for k, v in val.metrics.items()}
            full_dict["metric_summaries"][key]["n_epochs"] = val.n_epochs

        # Get metric summaries at best epoch
        full_dict["best_epoch_metric_summaries"] = {}
        for key, val in self.best_summaries.items():
            full_dict["best_epoch_metric_summaries"][key] = val.metrics
            full_dict["best_epoch_metric_summaries"][key]["n_epochs"] = val.n_epochs

        return full_dict

    def get_metrics_logs(self) -> Dict[str, Any]:
        r"""
        Get the data about metrics to log.

        Note: This function requires that self.update_predictor_state() be called before it."""
        targets = self.targets.to(dtype=self.predictions.dtype, device=self.predictions.device)

        # Compute the metrics always used in regression tasks
        metric_logs = {}
        metric_logs[self.metric_log_name(self.task_name, "mean_pred", self.step_name)] = nan_mean(self.predictions)
        metric_logs[self.metric_log_name(self.task_name, "std_pred", self.step_name)] = nan_std(self.predictions)
        metric_logs[self.metric_log_name(self.task_name, "median_pred", self.step_name)] = nan_median(self.predictions)
        metric_logs[self.metric_log_name(self.task_name, "mean_target", self.step_name)] = nan_mean(targets)
        metric_logs[self.metric_log_name(self.task_name, "std_target", self.step_name)] = nan_std(targets)
        metric_logs[self.metric_log_name(self.task_name, "median_target", self.step_name)] = nan_median(targets)
        if torch.cuda.is_available():
            metric_logs[f"gpu_allocated_GB"] = torch.tensor(torch.cuda.memory_allocated() / (2**30))

        # Specify which metrics to use
        metrics_to_use = self.metrics
        if self.step_name == "train":
            metrics_to_use = {
                key: metric for key, metric in metrics_to_use.items() if key in self.metrics_on_training_set
            }

        # Compute the additional metrics
        for key, metric in metrics_to_use.items():
            metric_name = self.metric_log_name(self.task_name, key, self.step_name)   #f"{key}/{self.step_name}"
            try:
                metric_logs[metric_name] = metric(self.predictions, targets)
            except Exception as e:
                metric_logs[metric_name] = torch.as_tensor(float("nan"))

        # Convert all metrics to CPU, except for the loss
        #metric_logs[f"{self.loss_fun._get_name()}/{self.step_name}"] = self.loss.detach().cpu()
        metric_logs[self.metric_log_name(self.task_name, self.loss_fun._get_name(), self.step_name)] = self.loss.detach().cpu()
        #print("Metrics logs keys: ", metric_logs.keys())
        metric_logs = {key: metric.detach().cpu() for key, metric in metric_logs.items()}

        return metric_logs

    def metric_log_name(self, task_name, metric_name, step_name):
        if task_name is None:
            return f"{metric_name}/{step_name}"
        else:
            return f"{task_name}/{metric_name}/{step_name}"

    class Results:
        def __init__(
            self,
            targets: Tensor = None,
            predictions: Tensor = None,
            loss: float = None,                 # Is this supposed to be a Tensor or float?
            metrics: dict = None,
            monitored_metric: str = None,
            n_epochs: int = None,
        ):
            r"""This inner class is used as a container for storing the results of the summary."""
            self.targets = targets.detach().cpu()
            self.predictions = predictions.detach().cpu()
            self.loss = loss.item() if isinstance(loss, Tensor) else loss
            self.monitored_metric = monitored_metric
            if monitored_metric in metrics.keys():
                self.monitored = metrics[monitored_metric].detach().cpu()
            self.metrics = {
                key: value.tolist() if isinstance(value, (Tensor, np.ndarray)) else value
                for key, value in metrics.items()
            }
            self.n_epochs = n_epochs


class TaskSummaries(SummaryInterface):
    def __init__(
        self,
        task_loss_fun,
        task_metrics,
        task_metrics_on_training_set,
        task_metrics_on_progress_bar,
        monitor="loss",
        mode: str = "min"
    ):
        self.task_loss_fun = task_loss_fun
        self.task_metrics = task_metrics
        self.task_metrics_on_progress_bar = task_metrics_on_progress_bar
        self.task_metrics_on_training_set = task_metrics_on_training_set
        self.monitor = monitor
        self.mode = mode

        self.task_summaries: Dict[str, Summary] = {}
        self.task_best_summaries: Dict[str, Summary] = {}
        self.tasks = list(task_loss_fun.keys())

        for task in self.tasks:
            self.task_summaries[task] = Summary(
                self.task_loss_fun[task],
                self.task_metrics[task],
                self.task_metrics_on_training_set[task],
                self.task_metrics_on_progress_bar[task],
                self.monitor,
                self.mode,
                task_name=task,
            )

        # Current predictor state
        self.weighted_loss = None
        self.step_name = None

    def update_predictor_state(self, step_name, targets, predictions, loss, task_losses, n_epochs):
        self.weighted_loss = loss
        self.step_name = step_name
        for task in self.tasks:
            self.task_summaries[task].update_predictor_state(
                step_name,
                targets[task],
<<<<<<< HEAD
                predictions[task].clone().detach(),
                loss.clone().detach(),
=======
                predictions[task],
                task_losses[task],
>>>>>>> 2cba90df
                n_epochs,
            )

    def set_results(self, task_metrics):
        for task in self.tasks:
            self.task_summaries[task].set_results(task_metrics[task])
            step_name = self.task_summaries[task].step_name
            loss = self.task_summaries[task].loss
            if self.task_summaries[task].is_best_epoch(step_name, loss, task_metrics[task]):
                self.task_summaries[task].best_summaries[step_name] = self.task_summaries[task].summaries[step_name]

    def get_results(self, step_name):
        results = {}
        for task in self.tasks:
            results[task] = self.task_summaries[task].get_results(step_name)
        return results

    def get_best_results(self, step_name):
        results = {}
        for task in self.tasks:
            results[task] = self.task_summaries[task].get_best_results(step_name)
        return results

    def get_results_on_progress_bar(self, step_name):
        task_results_prog = {}
        for task in self.tasks:
            task_results_prog[task] = self.task_summaries[task].get_results_on_progress_bar(step_name)
        return task_results_prog

    def get_dict_summary(self):
        task_full_dict = {}
        for task in self.tasks:
            task_full_dict[task] = self.task_summaries[task].get_dict_summary()
        return task_full_dict

    def get_metrics_logs(self):
        task_metrics_logs = {}
        for task in self.tasks:
            task_metrics_logs[task] = self.task_summaries[task].get_metrics_logs()

        # Include global (weighted loss)
        task_metrics_logs[f"loss/{self.step_name}"] = self.weighted_loss.detach().cpu()
        return task_metrics_logs

    def metric_log_name(self, task_name, metric_name, step_name):
        if task_name is None:
            return f"{metric_name}/{step_name}"
        else:
            return f"{task_name}/{metric_name}/{step_name}"<|MERGE_RESOLUTION|>--- conflicted
+++ resolved
@@ -242,13 +242,8 @@
             self.task_summaries[task].update_predictor_state(
                 step_name,
                 targets[task],
-<<<<<<< HEAD
-                predictions[task].clone().detach(),
-                loss.clone().detach(),
-=======
-                predictions[task],
-                task_losses[task],
->>>>>>> 2cba90df
+                predictions[task].detach(),
+                task_losses[task].detach(),
                 n_epochs,
             )
 
