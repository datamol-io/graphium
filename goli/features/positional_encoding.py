from typing import Tuple, Optional, Dict, Union, List,Any
import numpy as np
from scipy.sparse import spmatrix
import torch

from goli.features.spectral import compute_laplacian_positional_eigvecs, compute_centroid_effective_resistances, compute_centroid_effective_resistancesv1


def get_all_positional_encoding(
    adj: Union[np.ndarray, spmatrix],
    pos_encoding_as_features: Optional[List[Dict[str, Any]]] = None,
    pos_encoding_as_directions: Optional[List[Dict[str, Any]]] = None,
) -> Tuple[np.ndarray, np.ndarray]:
    r"""
    Get features positional encoding and direction positional encoding.

    Parameters:
        adj: Adjacency matrix of the graph
        pos_encoding_as_features: keyword arguments for function `graph_positional_encoder`
            to generate positional encoding for node features.
        pos_encoding_as_directions: keyword arguments for function `graph_positional_encoder`
            to generate positional encoding for directional features.
    """

    if not isinstance(pos_encoding_as_features, list):
        pos_encoding_as_features = [pos_encoding_as_features]
    elif pos_encoding_as_features is None:
        pos_encoding_as_features = []

    if not isinstance(pos_encoding_as_directions, list):
        pos_encoding_as_directions = [pos_encoding_as_directions]
    elif pos_encoding_as_directions is None:
        pos_encoding_as_directions = []


    pos_enc_feats_sign_flip, pos_enc_feats_no_flip, pos_enc_dir = None, None, None
    pos_enc_feats_sign_flip_list = []
    pos_enc_feats_no_flip_list = []

    for i in range(len(pos_encoding_as_features)):
        
        pos_encoding_as_features_tmp = pos_encoding_as_features[i]

        pos_enc_feats_sign_flip_tmp, pos_enc_feats_no_flip_tmp = None, None

        # Get the positional encoding for the features
        pos_enc_feats_sign_flip_tmp, pos_enc_feats_no_flip_tmp = graph_positional_encoder(
                adj, **pos_encoding_as_features_tmp
            )

        pos_enc_feats_sign_flip_list.append(pos_enc_feats_sign_flip_tmp)
        pos_enc_feats_no_flip_list.append(pos_enc_feats_no_flip_tmp)

        if pos_enc_feats_sign_flip is None:
            pos_enc_feats_sign_flip = pos_enc_feats_sign_flip_tmp
        elif (pos_enc_feats_sign_flip is not None) and (pos_enc_feats_sign_flip_tmp is not None): 
            pos_enc_feats_sign_flip = np.concatenate((pos_enc_feats_sign_flip, pos_enc_feats_sign_flip_tmp), axis=1)

        if pos_enc_feats_no_flip is None:
            pos_enc_feats_no_flip = pos_enc_feats_no_flip_tmp
        elif (pos_enc_feats_no_flip is not None) and (pos_enc_feats_no_flip_tmp is not None): 
            pos_enc_feats_no_flip = np.concatenate((pos_enc_feats_no_flip, pos_enc_feats_no_flip_tmp), axis=1)

    for i in range(len(pos_encoding_as_directions)):

        pos_encoding_as_directions_tmp = pos_encoding_as_directions[i]
        pos_enc_dir_tmp = None

        # Get the positional encoding for the directions

        if pos_encoding_as_directions_tmp in pos_encoding_as_features:

            idx = pos_encoding_as_features.index(pos_encoding_as_directions_tmp)

            # Concatenate the sign-flip and non-sign-flip positional encodings 
            if pos_enc_feats_sign_flip_list[idx] is None:
                pos_enc_dir_tmp = pos_enc_feats_no_flip_list[idx]
            elif pos_enc_feats_no_flip_list[idx] is None:
                pos_enc_dir_tmp = pos_enc_feats_sign_flip_list[idx]
            else:
                pos_enc_dir_tmp = np.concatenate((pos_enc_feats_sign_flip_list[idx], pos_enc_feats_no_flip_list[idx]), axis=1)

        else:
            pos_enc_dir1, pos_enc_dir2 = graph_positional_encoder(adj, **pos_encoding_as_directions_tmp)
            # Concatenate both positional encodings
            if pos_enc_dir1 is None:
                pos_enc_dir_tmp = pos_enc_dir2
            elif pos_enc_dir2 is None:
                pos_enc_dir_tmp = pos_enc_dir1
            else:
                pos_enc_dir_tmp = np.concatenate((pos_enc_dir1, pos_enc_dir2), axis=1)
        
        if pos_enc_dir is None:
            pos_enc_dir = pos_enc_dir_tmp
        elif (pos_enc_dir is not None) and (pos_enc_dir_tmp is not None): 
            pos_enc_dir = torch.cat([pos_enc_dir, pos_enc_dir_tmp], dim=-1)





    return pos_enc_feats_sign_flip, pos_enc_feats_no_flip, pos_enc_dir


def graph_positional_encoder(
    adj: Union[np.ndarray, spmatrix], pos_type: str, num_pos: int, disconnected_comp: bool = True, **kwargs
) -> np.ndarray:
    r"""
    Get a positional encoding that depends on the parameters.

    Parameters:

        adj: Adjacency matrix of the graph

        pos_type: The type of positional encoding to use. Supported types are:

            - laplacian_eigvec: the
            - laplacian_eigvec_eigval

    """

    pos_type = pos_type.lower()
    pos_enc_sign_flip, pos_enc_no_flip = None, None

    if pos_type == "laplacian_eigvec":
        _, eigvecs = compute_laplacian_positional_eigvecs(
            adj=adj, num_pos=num_pos, disconnected_comp=disconnected_comp, **kwargs
        )
        pos_enc_sign_flip = eigvecs

    elif pos_type == "laplacian_eigvec_eigval":
        eigvals_tile, eigvecs = compute_laplacian_positional_eigvecs(
            adj=adj, num_pos=num_pos, disconnected_comp=disconnected_comp, **kwargs
        )
        pos_enc_sign_flip = eigvecs
        pos_enc_no_flip = eigvals_tile

    elif pos_type == "centroid_effective_resistances":
        centroid_idx, electric_potential = compute_centroid_effective_resistances(
            adj=adj, num_pos=num_pos, disconnected_comp=disconnected_comp, **kwargs
        )
        pos_enc_no_flip = electric_potential

    elif pos_type == "centroid_effective_resistances_v1":
        centroid_idx, electric_potential = compute_centroid_effective_resistancesv1(
            adj=adj, num_pos=num_pos, disconnected_comp=disconnected_comp, **kwargs
        )
        pos_enc_no_flip = electric_potential

    else:
        raise ValueError(f"Unknown `pos_type`: {pos_type}")

    if pos_enc_sign_flip is not None:
        pos_enc_sign_flip = np.real(pos_enc_sign_flip).astype(np.float32)

    if pos_enc_no_flip is not None:
<<<<<<< HEAD
        pos_enc_no_flip = torch.as_tensor(np.real(pos_enc_no_flip)).to(torch.float32)
    if (pos_enc_no_flip is not None) and (pos_enc_no_flip.ndim == 1):
        pos_enc_no_flip = pos_enc_no_flip.view(-1,1)

=======
        pos_enc_no_flip = np.real(pos_enc_no_flip).astype(np.float32)
>>>>>>> dd039d41

    return pos_enc_sign_flip, pos_enc_no_flip<|MERGE_RESOLUTION|>--- conflicted
+++ resolved
@@ -154,13 +154,6 @@
         pos_enc_sign_flip = np.real(pos_enc_sign_flip).astype(np.float32)
 
     if pos_enc_no_flip is not None:
-<<<<<<< HEAD
-        pos_enc_no_flip = torch.as_tensor(np.real(pos_enc_no_flip)).to(torch.float32)
-    if (pos_enc_no_flip is not None) and (pos_enc_no_flip.ndim == 1):
-        pos_enc_no_flip = pos_enc_no_flip.view(-1,1)
-
-=======
         pos_enc_no_flip = np.real(pos_enc_no_flip).astype(np.float32)
->>>>>>> dd039d41
 
     return pos_enc_sign_flip, pos_enc_no_flip