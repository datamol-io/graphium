from typing import Dict, Any, Optional, Callable, Union, Type, Tuple

from torch_geometric.data import Batch
from torch import Tensor
from inspect import _ParameterKind
from pytorch_lightning.plugins import IPUPlugin
from pytorch_lightning.trainer.states import RunningStage

from goli.trainer.predictor import PredictorModule
from goli.ipu.ipu_utils import import_poptorch


def remove_pad_loss(preds: Dict[str, Tensor], targets: Dict[str, Tensor]):
    """
    helper function to remove the fake graph loss
    always reduce the last loss since it is the fake graph
    """
    for task in targets.keys():
        if targets[task].shape == preds[task].shape:
            continue
        else:
            preds[task] = preds[task][:-1]
    return preds


class IPUPluginGoli(IPUPlugin):
    """
    `IPUPluginGoli` modifies the `IPUPlugin` for compatibility with the Goli and Pytorch-Lightning training pipeline.
    Modifies the `.self` method to make it compatible with the rest of Goli.
    """

    def _step(self, stage: RunningStage, *args: Any, **kwargs: Any):
        """
        The `Goli` Dataloader generates Dictionaries as inputs for the `Predictor`.
        But the IPU does not support the following:
          - Dictionaries of inputs. Must pass Tuples. NamedTuples won't work, they will be converted to Tuples.
          - Only Tensors can be passed to the model. Anything else (strings, numpy array, etc) will cause compilation to fail.

        This function overloads the regular `_step` function to do the following:
          1. Create `Tuple[Tensor]` from the inputs of type `Dict[Tensor]` or `Tensor` or `pyg.Data.Batch` and pass them to `super()._step`
          2. Save the keys of the `Dict` structure as attributes of the model: `self.model.module._keys_tensor_dict` and `self.model.module._keys_tensor`
          3. Convert every non-Tensor to Tuples and pass to the module directly.
          4. Run the `super()._step` function, then remove every parameter that was added to the model

        The model must take care of re-building the Dict[Tensor] and `Batch` from the tuples. See class `PredictorModuleIPU`.

        """

        # Arguments for the loop
        new_args, all_keys = [], []
        keys_tensor_dict, keys_batch, keys_tensor, keys_others = {}, {}, {}, {}

        # Loop every argument. If a dict or pyg graph is found, split into tensors
        for data_key, data_val in args[0].items():
            if isinstance(data_val, (Dict, Batch)):
                for sub_key, sub_val in data_val.items():
                    if isinstance(sub_val, Tensor):
                        new_args.append(sub_val)
                        all_keys.append(sub_key)

                        # Append the keys for the tensors
                        if isinstance(data_val, Dict):
                            if data_key not in keys_tensor_dict:
                                keys_tensor_dict[data_key] = {}
                            keys_tensor_dict[data_key][sub_key] = len(all_keys) - 1

                        # Append the keys for the pyg Batch
                        elif isinstance(data_val, Batch):
                            if data_key not in keys_batch:
                                keys_batch[data_key] = {}
                            keys_batch[data_key][sub_key] = len(all_keys) - 1
                    else:
                        if data_key not in keys_others:
                            keys_others[data_key] = {}
                        keys_others[data_key][sub_key] = sub_val

            elif isinstance(data_val, Tensor):
                new_args.append(data_val)
                all_keys.append(data_key)
                keys_tensor[data_key] = len(all_keys) - 1
            else:
                keys_others[data_key] = data_val

        # Tell the module what are the labels associated to the labels and batches
        self.model.module._keys_tensor_dict = keys_tensor_dict
        self.model.module._keys_tensor = keys_tensor
        self.model.module._keys_batch = keys_batch
        self.model.module._keys_others = keys_others

        # Walk-around to set the variable names for the poptorch model
        self.poptorch_models[stage]._args_parser._varnames = all_keys
        self.poptorch_models[stage]._args_parser._var_kinds = [_ParameterKind.VAR_POSITIONAL] * len(all_keys)

        # Run the step using only tuple of tensors
        out = super()._step(stage, *new_args, **kwargs)

        # Remove the keys from the module after the step is executed
        self.model.module._keys_tensor_dict = None
        self.model.module._keys_tensor = None
        self.model.module._keys_batch = None
        self.model.module._keys_others = None

        return out


class PredictorModuleIPU(PredictorModule):
    """
    This class wraps around the `PredictorModule` to make it work with IPU and the `IPUPluginGoli`.
    """

    def __init__(self, *args, **kwargs):
        # Import poptorch in a safe way that will work when working with cpu/gpu
        self.poptorch = import_poptorch()
        super().__init__(*args, **kwargs)

    @staticmethod
    def compute_loss(
        preds: Dict[str, Tensor],
        targets: Dict[str, Tensor],
        weights: Optional[Tensor],
        loss_fun: Dict[str, Callable],
        target_nan_mask: Union[Type, str] = "ignore-flatten",
        multitask_handling: Optional[str] = None,
    ) -> Tuple[Tensor, Dict[str, Tensor]]:
        preds = remove_pad_loss(preds, targets)

        return PredictorModule.compute_loss(
            preds, targets, weights, loss_fun, target_nan_mask, multitask_handling
        )

<<<<<<< HEAD
    def on_train_batch_end(self, outputs, batch, batch_idx):
        outputs["loss/train"] = outputs["loss"].mean()
        super().on_train_batch_end(outputs, batch, batch_idx)
=======
    def on_train_batch_end(self, outputs, batch, batch_idx, dataloader_idx):
        outputs = {"loss/train": outputs["loss"].mean()}
        super().on_train_batch_end(outputs, batch, batch_idx, dataloader_idx)
>>>>>>> fb2c0f03

    def training_step(self, *inputs) -> Dict[str, Any]:
        # Build a dictionary from the tuples
        dict_input = self._build_dict_input(*inputs)
        concatenated_metrics_logs = super().training_step(dict_input, to_cpu=False)
        loss = concatenated_metrics_logs.pop("loss")
        loss = self.poptorch.identity_loss(loss, reduction="mean")
        return loss  # Limitation that only the loss can be returned

    def validation_step(self, *inputs) -> Dict[str, Any]:
        # Build a dictionary from the tuples
        dict_input = self._build_dict_input(*inputs)
        step_dict = super().validation_step(dict_input, to_cpu=False)

<<<<<<< HEAD
=======
        # The output dict must be converted to a tuple
        step_dict = self._clean_output_batch(step_dict)
>>>>>>> fb2c0f03
        return step_dict

    def test_step(self, *inputs) -> Dict[str, Any]:
        # Build a dictionary from the tuples
        dict_input = self._build_dict_input(*inputs)
        step_dict = super().test_step(dict_input, to_cpu=False)

        return step_dict

    def predict_step(self, *inputs) -> Dict[str, Any]:
        # Build a dictionary from the tuples
        dict_input = self._build_dict_input(*inputs)
        step_dict = super().predict_step(dict_input, to_cpu=False)

        return step_dict

<<<<<<< HEAD
    def squeeze_input_dims(self, features, labels):
=======
    def training_epoch_end(self, outputs: Dict[str, Any]):
        # Limited. Since only the loss can be returned in `training_step`
        return

    def validation_epoch_end(self, outputs: Dict[str, Any]):
        # Retrieve the dict structure of the output batch from the tuple
        retrieved_outputs = self._retrieve_output_batch(outputs)
        return super().validation_epoch_end(retrieved_outputs)

    def test_epoch_end(self, outputs: Dict[str, Any]):
        # Retrieve the dict structure of the output batch from the tuple
        retrieved_outputs = self._retrieve_output_batch(outputs)
        return super().test_epoch_end(retrieved_outputs)

    def predict_epoch_end(self, outputs: Dict[str, Any]):
        # Retrieve the dict structure of the output batch from the tuple
        retrieved_outputs = self._retrieve_output_batch(outputs)
        return super().test_epoch_end(retrieved_outputs)

    def configure_optimizers(self, impl=None):
        if impl is None:
            impl = self.poptorch.optim.Adam
        return super().configure_optimizers(impl=impl)

    def _retrieve_output_batch(self, outputs):
        """
        A limitation of the IPU is that only Tuples can be returned from
        `validation_step` and `test_step`.

        Here, we rebuild a dictionary from the tuples so that the code
        remains compatible with the original `[STAGE]_epoch_end` methods.

        The keys to rebuild the dict must be contained in `self._output_step_structure`
        as a `Dict[Dict[str]]`, with `self._output_step_structure["_others"]` representing the keys of
        the non-nested dictionaries.

        """

        new_outputs = []
        for batch in outputs:
            new_outputs.append({})
            # Get the keys of the nested dictionaries
            for ii, struct in enumerate(self._output_step_structure):
                new_outputs[-1][struct[0]] = {}
                for jj, key in enumerate(struct[1:]):
                    new_outputs[-1][struct[0]][key] = batch[ii][jj]

            # Pop the non-nested dictionaries, and re-add them
            others = new_outputs[-1].pop("_others", {})
            new_outputs[-1].update(others)
        return new_outputs

    def _clean_output_batch(self, out_batch):
        """
        The output batch cannot contain `Dict[Tensor]` or `Dict[Dict[Tensor]]`,
        only nested tuples. And they must all be the same depth.

        This function converts every `Dict[Tensor]` or `Dict[Dict[Tensor]]` to
        `Tuple[Tuple[Tensor]]` and stores the keys `self._output_step_structure`.

        In the case of non-nested dict, they will be stored under the key `_others`
        to ensure that everything has the same nesting depth.
        """

        # Transform Dict[Tensor] into Dict[Dict[Tensor]] by grouping them
        cleaned_batch, others = {}, {}
        for key, val in out_batch.items():
            if isinstance(val, dict):
                cleaned_batch[key] = val
            elif isinstance(val, Tensor):
                others[key] = val
        if len(others) > 0:
            cleaned_batch["_others"] = others

        # Save the structure of the dict somewhere
        output_step_structure = []
        for key, val in cleaned_batch.items():
            output_step_structure.append([key])
            for sub_key, sub_val in val.items():
                output_step_structure[-1].append(sub_key)
        self._output_step_structure = output_step_structure

        # Convert Dict[Dict[Tensor]] into Tuple[Tuple[Tensor]]
        new_dict = {}
        for key, val in cleaned_batch.items():
            new_dict[key] = tuple(val.values())
        cleaned_batch = tuple(new_dict.values())

        return cleaned_batch

    def _build_dict_input(self, *inputs):
        """
        The method `IPUPluginGoli._step` converts the `Dict` structure into Tuples
        to allow the IPU tracer to compile correctly.

        This method rebuilds the `Dict` structure from the saved keys to allow
        to use the same code as the CPU or GPU.
>>>>>>> fb2c0f03

        It processes the following attributes, which must be set by `IPUPluginGoli._step`:
          - _keys_batch: The keys for rebuilding the `pyg.Data.Batch`
          - _keys_tensor_dict: The keys for rebuilding the `Dict[Dict[Tensor]]`
          - _keys_tensor: The keys for rebuilding the `Dict[Tensor]`
          - _keys_others: The keys for non-Tensor inputs, which are passed directly to the model.
        """

        batch = {}

        # Unsqueeze the first dimension that is always 1 here, but is due to the global batch size
        # (device_iterations * replication_factor * gradient_accumulation)
        if all([this_input.shape[0] == 1 for this_input in inputs]):
            inputs = [this_input.squeeze(0) for this_input in inputs]

        # Initialize the batch of pyg objects
        for key, pyg_elems in self._keys_batch.items():
            pyg_batch = Batch()
            for pyg_key, idx in pyg_elems.items():
                pyg_batch[pyg_key] = inputs[idx]
            batch[key] = pyg_batch

        # Initialize the dictionaries of tensors, such as the multitask labels
        for key, this_dict in self._keys_tensor_dict.items():
            tensor_dict = {}
            for tensor_key, idx in this_dict.items():
                tensor_dict[tensor_key] = inputs[idx]
            batch[key] = tensor_dict

        # Initialize the tensors
        for key, idx in self._keys_tensor.items():
            batch[key] = inputs[idx]

        # Initialize the other elements
        for key, val in self._keys_others.items():
            if isinstance(val, dict):
                if key not in batch.keys():
                    batch[key] = {}
                # Update the dict or pyg-Batch
                for sub_key, sub_val in val.items():
                    batch[sub_key] = sub_val
            else:
                batch[key] = val

        # Get the current index for non-tensor elements
        batch_idx = batch.pop("_batch_idx")
        batch_idx = batch_idx.squeeze(-1)

        non_tensor_keys = set(self._keys_others.keys()) - (
            set(self._keys_batch.keys()) | set(self._keys_tensor.keys()) | set(self._keys_tensor_dict.keys())
        )
        for key in non_tensor_keys:
            batch[key] = batch[key][batch_idx]

<<<<<<< HEAD
        for key in labels:
            labels[key] = labels[key].squeeze(0)
=======
        # Convert the tensors to their full dtype (instead of the reduced dtype used to increase data transfer speed)
        for key, new_dtype in self._keys_others["_types_conversion"][batch_idx].items():
            batch["features"][key] = batch["features"][key].to(new_dtype)
>>>>>>> fb2c0f03

        return batch<|MERGE_RESOLUTION|>--- conflicted
+++ resolved
@@ -2,12 +2,22 @@
 
 from torch_geometric.data import Batch
 from torch import Tensor
+import torch
 from inspect import _ParameterKind
+from pytorch_lightning.strategies import IPUStrategy
+from pytorch_lightning.utilities.types import STEP_OUTPUT
 from pytorch_lightning.plugins import IPUPlugin
 from pytorch_lightning.trainer.states import RunningStage
 
 from goli.trainer.predictor import PredictorModule
 from goli.ipu.ipu_utils import import_poptorch
+
+import torch
+from torch_geometric.data import Data, Batch
+from torch_geometric.data.data import BaseData
+from loguru import logger
+
+poptorch = import_poptorch()
 
 
 def remove_pad_loss(preds: Dict[str, Tensor], targets: Dict[str, Tensor]):
@@ -22,85 +32,67 @@
             preds[task] = preds[task][:-1]
     return preds
 
+class DictIPUStrategy(IPUStrategy):
 
-class IPUPluginGoli(IPUPlugin):
-    """
-    `IPUPluginGoli` modifies the `IPUPlugin` for compatibility with the Goli and Pytorch-Lightning training pipeline.
-    Modifies the `.self` method to make it compatible with the rest of Goli.
-    """
+    def _step(self, stage: RunningStage, *args: Any, **kwargs: Any) -> STEP_OUTPUT:
+        args = self._prepare_input(args)
+        args = args[0]
+        poptorch_model = self.poptorch_models[stage]
+        self.lightning_module._running_torchscript = True
+        for key_to_drop in ['_batch_idx', 'mol_ids', 'smiles']:
+            args.pop(key_to_drop)
+        out = poptorch_model(**args)
+        self.lightning_module._running_torchscript = False
+        return out
 
-    def _step(self, stage: RunningStage, *args: Any, **kwargs: Any):
+
+class PyGArgsParser(poptorch.ICustomArgParser):
+
+    @staticmethod
+    def sortedTensorKeys(struct):
         """
-        The `Goli` Dataloader generates Dictionaries as inputs for the `Predictor`.
-        But the IPU does not support the following:
-          - Dictionaries of inputs. Must pass Tuples. NamedTuples won't work, they will be converted to Tuples.
-          - Only Tensors can be passed to the model. Anything else (strings, numpy array, etc) will cause compilation to fail.
+        Find all the keys that map to a tensor value in struct. The keys
+        are returned in sorted order.
+        """
+        all_keys = sorted(struct.keys)
 
-        This function overloads the regular `_step` function to do the following:
-          1. Create `Tuple[Tensor]` from the inputs of type `Dict[Tensor]` or `Tensor` or `pyg.Data.Batch` and pass them to `super()._step`
-          2. Save the keys of the `Dict` structure as attributes of the model: `self.model.module._keys_tensor_dict` and `self.model.module._keys_tensor`
-          3. Convert every non-Tensor to Tuples and pass to the module directly.
-          4. Run the `super()._step` function, then remove every parameter that was added to the model
+        def isTensor(k):
+            return isinstance(struct[k], torch.Tensor)
 
-        The model must take care of re-building the Dict[Tensor] and `Batch` from the tuples. See class `PredictorModuleIPU`.
+        return filter(isTensor, all_keys)
 
+    def yieldTensors(self, struct):
         """
+        yield every torch.Tensor in struct in sorted order
+        """
+        for k in self.sortedTensorKeys(struct):
+            yield struct[k]
 
-        # Arguments for the loop
-        new_args, all_keys = [], []
-        keys_tensor_dict, keys_batch, keys_tensor, keys_others = {}, {}, {}, {}
+    def reconstruct(self, original_structure, tensor_iterator):
+        """
+        Create a new instance with the same class type as the
+        original_structure. This new instance will be initialized with tensors
+        from the provided iterator and uses the same sorted keys from the
+        yieldTensors() implementation.
+        """
+        tensor_keys = self.sortedTensorKeys(original_structure)
+        kwargs = {k: next(tensor_iterator) for k in tensor_keys}
 
-        # Loop every argument. If a dict or pyg graph is found, split into tensors
-        for data_key, data_val in args[0].items():
-            if isinstance(data_val, (Dict, Batch)):
-                for sub_key, sub_val in data_val.items():
-                    if isinstance(sub_val, Tensor):
-                        new_args.append(sub_val)
-                        all_keys.append(sub_key)
+        for k in original_structure.keys:
+            if k not in kwargs:
+                # copy non-tensor properties to the new instance
+                kwargs[k] = original_structure[k]
 
-                        # Append the keys for the tensors
-                        if isinstance(data_val, Dict):
-                            if data_key not in keys_tensor_dict:
-                                keys_tensor_dict[data_key] = {}
-                            keys_tensor_dict[data_key][sub_key] = len(all_keys) - 1
+        cls = original_structure.__class__
 
-                        # Append the keys for the pyg Batch
-                        elif isinstance(data_val, Batch):
-                            if data_key not in keys_batch:
-                                keys_batch[data_key] = {}
-                            keys_batch[data_key][sub_key] = len(all_keys) - 1
-                    else:
-                        if data_key not in keys_others:
-                            keys_others[data_key] = {}
-                        keys_others[data_key][sub_key] = sub_val
+        if issubclass(cls, Batch):
+            kwargs['_base_cls'] = Data
+            return Batch(**kwargs)
 
-            elif isinstance(data_val, Tensor):
-                new_args.append(data_val)
-                all_keys.append(data_key)
-                keys_tensor[data_key] = len(all_keys) - 1
-            else:
-                keys_others[data_key] = data_val
+        return cls(**kwargs)
 
-        # Tell the module what are the labels associated to the labels and batches
-        self.model.module._keys_tensor_dict = keys_tensor_dict
-        self.model.module._keys_tensor = keys_tensor
-        self.model.module._keys_batch = keys_batch
-        self.model.module._keys_others = keys_others
-
-        # Walk-around to set the variable names for the poptorch model
-        self.poptorch_models[stage]._args_parser._varnames = all_keys
-        self.poptorch_models[stage]._args_parser._var_kinds = [_ParameterKind.VAR_POSITIONAL] * len(all_keys)
-
-        # Run the step using only tuple of tensors
-        out = super()._step(stage, *new_args, **kwargs)
-
-        # Remove the keys from the module after the step is executed
-        self.model.module._keys_tensor_dict = None
-        self.model.module._keys_tensor = None
-        self.model.module._keys_batch = None
-        self.model.module._keys_others = None
-
-        return out
+# PyG uses the BaseData object as the root for data and batch objects
+poptorch.registerCustomArgParser(BaseData, PyGArgsParser())
 
 
 class PredictorModuleIPU(PredictorModule):
@@ -128,212 +120,49 @@
             preds, targets, weights, loss_fun, target_nan_mask, multitask_handling
         )
 
-<<<<<<< HEAD
     def on_train_batch_end(self, outputs, batch, batch_idx):
         outputs["loss/train"] = outputs["loss"].mean()
         super().on_train_batch_end(outputs, batch, batch_idx)
-=======
-    def on_train_batch_end(self, outputs, batch, batch_idx, dataloader_idx):
-        outputs = {"loss/train": outputs["loss"].mean()}
-        super().on_train_batch_end(outputs, batch, batch_idx, dataloader_idx)
->>>>>>> fb2c0f03
 
-    def training_step(self, *inputs) -> Dict[str, Any]:
-        # Build a dictionary from the tuples
-        dict_input = self._build_dict_input(*inputs)
-        concatenated_metrics_logs = super().training_step(dict_input, to_cpu=False)
-        loss = concatenated_metrics_logs.pop("loss")
-        loss = self.poptorch.identity_loss(loss, reduction="mean")
-        return loss  # Limitation that only the loss can be returned
+    def training_step(self, features, labels) -> Dict[str, Any]:
+        logger.warning('running training_step')
+        features, labels = self.squeeze_input_dims(features, labels)
+        dict_input = {'features': features, 'labels': labels}
+        step_dict = super().training_step(dict_input, to_cpu=False)
 
-    def validation_step(self, *inputs) -> Dict[str, Any]:
-        # Build a dictionary from the tuples
-        dict_input = self._build_dict_input(*inputs)
+        loss = step_dict.pop("loss")
+        step_dict["loss"] = self.poptorch.identity_loss(loss, reduction="mean")
+        return step_dict
+
+    def validation_step(self, features, labels) -> Dict[str, Any]:
+        logger.warning('running validation_step')
+        features, labels = self.squeeze_input_dims(features, labels)
+        dict_input = {'features': features, 'labels': labels}
         step_dict = super().validation_step(dict_input, to_cpu=False)
 
-<<<<<<< HEAD
-=======
-        # The output dict must be converted to a tuple
-        step_dict = self._clean_output_batch(step_dict)
->>>>>>> fb2c0f03
         return step_dict
 
-    def test_step(self, *inputs) -> Dict[str, Any]:
+    def test_step(self, **inputs) -> Dict[str, Any]:
         # Build a dictionary from the tuples
-        dict_input = self._build_dict_input(*inputs)
+        dict_input = inputs
         step_dict = super().test_step(dict_input, to_cpu=False)
 
         return step_dict
 
-    def predict_step(self, *inputs) -> Dict[str, Any]:
+    def predict_step(self, **inputs) -> Dict[str, Any]:
         # Build a dictionary from the tuples
-        dict_input = self._build_dict_input(*inputs)
+        dict_input = inputs
         step_dict = super().predict_step(dict_input, to_cpu=False)
 
         return step_dict
 
-<<<<<<< HEAD
     def squeeze_input_dims(self, features, labels):
-=======
-    def training_epoch_end(self, outputs: Dict[str, Any]):
-        # Limited. Since only the loss can be returned in `training_step`
-        return
 
-    def validation_epoch_end(self, outputs: Dict[str, Any]):
-        # Retrieve the dict structure of the output batch from the tuple
-        retrieved_outputs = self._retrieve_output_batch(outputs)
-        return super().validation_epoch_end(retrieved_outputs)
+        for key, tensor in features:
+            if isinstance(tensor, torch.Tensor):
+                features[key] = features[key].squeeze(0)
 
-    def test_epoch_end(self, outputs: Dict[str, Any]):
-        # Retrieve the dict structure of the output batch from the tuple
-        retrieved_outputs = self._retrieve_output_batch(outputs)
-        return super().test_epoch_end(retrieved_outputs)
-
-    def predict_epoch_end(self, outputs: Dict[str, Any]):
-        # Retrieve the dict structure of the output batch from the tuple
-        retrieved_outputs = self._retrieve_output_batch(outputs)
-        return super().test_epoch_end(retrieved_outputs)
-
-    def configure_optimizers(self, impl=None):
-        if impl is None:
-            impl = self.poptorch.optim.Adam
-        return super().configure_optimizers(impl=impl)
-
-    def _retrieve_output_batch(self, outputs):
-        """
-        A limitation of the IPU is that only Tuples can be returned from
-        `validation_step` and `test_step`.
-
-        Here, we rebuild a dictionary from the tuples so that the code
-        remains compatible with the original `[STAGE]_epoch_end` methods.
-
-        The keys to rebuild the dict must be contained in `self._output_step_structure`
-        as a `Dict[Dict[str]]`, with `self._output_step_structure["_others"]` representing the keys of
-        the non-nested dictionaries.
-
-        """
-
-        new_outputs = []
-        for batch in outputs:
-            new_outputs.append({})
-            # Get the keys of the nested dictionaries
-            for ii, struct in enumerate(self._output_step_structure):
-                new_outputs[-1][struct[0]] = {}
-                for jj, key in enumerate(struct[1:]):
-                    new_outputs[-1][struct[0]][key] = batch[ii][jj]
-
-            # Pop the non-nested dictionaries, and re-add them
-            others = new_outputs[-1].pop("_others", {})
-            new_outputs[-1].update(others)
-        return new_outputs
-
-    def _clean_output_batch(self, out_batch):
-        """
-        The output batch cannot contain `Dict[Tensor]` or `Dict[Dict[Tensor]]`,
-        only nested tuples. And they must all be the same depth.
-
-        This function converts every `Dict[Tensor]` or `Dict[Dict[Tensor]]` to
-        `Tuple[Tuple[Tensor]]` and stores the keys `self._output_step_structure`.
-
-        In the case of non-nested dict, they will be stored under the key `_others`
-        to ensure that everything has the same nesting depth.
-        """
-
-        # Transform Dict[Tensor] into Dict[Dict[Tensor]] by grouping them
-        cleaned_batch, others = {}, {}
-        for key, val in out_batch.items():
-            if isinstance(val, dict):
-                cleaned_batch[key] = val
-            elif isinstance(val, Tensor):
-                others[key] = val
-        if len(others) > 0:
-            cleaned_batch["_others"] = others
-
-        # Save the structure of the dict somewhere
-        output_step_structure = []
-        for key, val in cleaned_batch.items():
-            output_step_structure.append([key])
-            for sub_key, sub_val in val.items():
-                output_step_structure[-1].append(sub_key)
-        self._output_step_structure = output_step_structure
-
-        # Convert Dict[Dict[Tensor]] into Tuple[Tuple[Tensor]]
-        new_dict = {}
-        for key, val in cleaned_batch.items():
-            new_dict[key] = tuple(val.values())
-        cleaned_batch = tuple(new_dict.values())
-
-        return cleaned_batch
-
-    def _build_dict_input(self, *inputs):
-        """
-        The method `IPUPluginGoli._step` converts the `Dict` structure into Tuples
-        to allow the IPU tracer to compile correctly.
-
-        This method rebuilds the `Dict` structure from the saved keys to allow
-        to use the same code as the CPU or GPU.
->>>>>>> fb2c0f03
-
-        It processes the following attributes, which must be set by `IPUPluginGoli._step`:
-          - _keys_batch: The keys for rebuilding the `pyg.Data.Batch`
-          - _keys_tensor_dict: The keys for rebuilding the `Dict[Dict[Tensor]]`
-          - _keys_tensor: The keys for rebuilding the `Dict[Tensor]`
-          - _keys_others: The keys for non-Tensor inputs, which are passed directly to the model.
-        """
-
-        batch = {}
-
-        # Unsqueeze the first dimension that is always 1 here, but is due to the global batch size
-        # (device_iterations * replication_factor * gradient_accumulation)
-        if all([this_input.shape[0] == 1 for this_input in inputs]):
-            inputs = [this_input.squeeze(0) for this_input in inputs]
-
-        # Initialize the batch of pyg objects
-        for key, pyg_elems in self._keys_batch.items():
-            pyg_batch = Batch()
-            for pyg_key, idx in pyg_elems.items():
-                pyg_batch[pyg_key] = inputs[idx]
-            batch[key] = pyg_batch
-
-        # Initialize the dictionaries of tensors, such as the multitask labels
-        for key, this_dict in self._keys_tensor_dict.items():
-            tensor_dict = {}
-            for tensor_key, idx in this_dict.items():
-                tensor_dict[tensor_key] = inputs[idx]
-            batch[key] = tensor_dict
-
-        # Initialize the tensors
-        for key, idx in self._keys_tensor.items():
-            batch[key] = inputs[idx]
-
-        # Initialize the other elements
-        for key, val in self._keys_others.items():
-            if isinstance(val, dict):
-                if key not in batch.keys():
-                    batch[key] = {}
-                # Update the dict or pyg-Batch
-                for sub_key, sub_val in val.items():
-                    batch[sub_key] = sub_val
-            else:
-                batch[key] = val
-
-        # Get the current index for non-tensor elements
-        batch_idx = batch.pop("_batch_idx")
-        batch_idx = batch_idx.squeeze(-1)
-
-        non_tensor_keys = set(self._keys_others.keys()) - (
-            set(self._keys_batch.keys()) | set(self._keys_tensor.keys()) | set(self._keys_tensor_dict.keys())
-        )
-        for key in non_tensor_keys:
-            batch[key] = batch[key][batch_idx]
-
-<<<<<<< HEAD
         for key in labels:
             labels[key] = labels[key].squeeze(0)
-=======
-        # Convert the tensors to their full dtype (instead of the reduced dtype used to increase data transfer speed)
-        for key, new_dtype in self._keys_others["_types_conversion"][batch_idx].items():
-            batch["features"][key] = batch["features"][key].to(new_dtype)
->>>>>>> fb2c0f03
 
-        return batch+        return features, labels