from typing import Dict, Any, Optional, Callable, Union, Type, Tuple, Iterable

from torch_geometric.data import Batch
from torch import Tensor
from pytorch_lightning.strategies import IPUStrategy
from pytorch_lightning.utilities.types import STEP_OUTPUT
from pytorch_lightning.trainer.states import RunningStage

from goli.trainer.predictor import PredictorModule
from goli.ipu.ipu_utils import import_poptorch

import torch
from torch_geometric.data import Data, Batch
from torch_geometric.data.data import BaseData
from loguru import logger
import functools
import collections

poptorch = import_poptorch()


def remove_pad_loss(preds: Dict[str, Tensor], targets: Dict[str, Tensor]):
    """
    helper function to remove the fake graph loss
    always reduce the last loss since it is the fake graph
    """
    for task in targets.keys():
        if targets[task].shape == preds[task].shape:
            continue
        else:
            preds[task] = preds[task][:-1]
    return preds


class DictIPUStrategy(IPUStrategy):
    def _step(self, stage: RunningStage, *args: Any, **kwargs: Any) -> STEP_OUTPUT:
        args = self._prepare_input(args)
        args = args[0]
        poptorch_model = self.poptorch_models[stage]
        self.lightning_module._running_torchscript = True
<<<<<<< HEAD
        for key_to_drop in ["mol_ids", "smiles"]:
=======
        for key_to_drop in ["_batch_idx"]:
>>>>>>> 488f3bf4
            args.pop(key_to_drop)
        out = poptorch_model(**args)
        self.lightning_module._running_torchscript = False
        return out


class PyGArgsParser(poptorch.ICustomArgParser):
    """
    This class is responsible for converting a PyG Batch from and to
    a tensor of tuples. This allows PyG Batch to be used as inputs to
    IPU programs. Copied from poppyg repo, in the future import from
    the repo directly.
    """

    @staticmethod
    def sortedTensorKeys(struct: BaseData) -> Iterable[str]:
        """
        Find all the keys that map to a tensor value in struct. The keys
        are returned in sorted order.
        """
        all_keys = sorted(struct.keys)

        def isTensor(k: str) -> bool:
            return isinstance(struct[k], torch.Tensor)

        return filter(isTensor, all_keys)

    def yieldTensors(self, struct: BaseData):
        """
        yield every torch.Tensor in struct in sorted order
        """
        for k in self.sortedTensorKeys(struct):
            yield struct[k]

    def reconstruct(self, original_structure: BaseData, tensor_iterator: Iterable[Tensor]):
        """
        Create a new instance with the same class type as the
        original_structure. This new instance will be initialized with tensors
        from the provided iterator and uses the same sorted keys from the
        yieldTensors() implementation.
        """
        tensor_keys = self.sortedTensorKeys(original_structure)
        kwargs = {k: next(tensor_iterator) for k in tensor_keys}

        for k in original_structure.keys:
            if k not in kwargs:
                # copy non-tensor properties to the new instance
                kwargs[k] = original_structure[k]

        cls = original_structure.__class__

        if issubclass(cls, Batch):
            kwargs["_base_cls"] = Data
            return Batch(**kwargs)

        return cls(**kwargs)


# PyG uses the BaseData object as the root for data and batch objects
poptorch.registerCustomArgParser(BaseData, PyGArgsParser())


class PredictorModuleIPU(PredictorModule):
    """
    This class wraps around the `PredictorModule` to make it work with IPU and the `IPUPluginGoli`.
    """

    def __init__(self, *args, **kwargs):
        # Import poptorch in a safe way that will work when working with cpu/gpu
        self.poptorch = import_poptorch()
        super().__init__(*args, **kwargs)

    @staticmethod
    def compute_loss(
        preds: Dict[str, Tensor],
        targets: Dict[str, Tensor],
        weights: Optional[Tensor],
        loss_fun: Dict[str, Callable],
        target_nan_mask: Union[Type, str] = "ignore-flatten",
        multitask_handling: Optional[str] = None,
    ) -> Tuple[Tensor, Dict[str, Tensor]]:
        preds = remove_pad_loss(preds, targets)

        return PredictorModule.compute_loss(
            preds, targets, weights, loss_fun, target_nan_mask, multitask_handling
        )

    def on_train_batch_end(self, outputs, batch, batch_idx):
        outputs = self.convert_from_fp16(outputs)
        outputs["loss"] = outputs["loss"].mean()
        super().on_train_batch_end(outputs, batch, batch_idx)

    def training_step(self, features, labels) -> Dict[str, Any]:
        features, labels = self.squeeze_input_dims(features, labels)
        dict_input = {"features": features, "labels": labels}
        step_dict = super().training_step(dict_input, to_cpu=False)

        loss = step_dict.pop("loss")
        step_dict["loss"] = self.poptorch.identity_loss(loss, reduction="mean")
        return step_dict

    def validation_step(self, features, labels) -> Dict[str, Any]:
        features, labels = self.squeeze_input_dims(features, labels)
        dict_input = {"features": features, "labels": labels}
        step_dict = super().validation_step(dict_input, to_cpu=False)

        return step_dict

    def test_step(self, features, labels) -> Dict[str, Any]:
        # Build a dictionary from the tuples
        features, labels = self.squeeze_input_dims(features, labels)
        dict_input = {"features": features, "labels": labels}
        step_dict = super().test_step(dict_input, to_cpu=False)

        return step_dict

    def predict_step(self, **inputs) -> Dict[str, Any]:
        # Build a dictionary from the tuples
        dict_input = inputs
        step_dict = super().predict_step(dict_input, to_cpu=False)

        return step_dict

    def validation_epoch_end(self, outputs: Dict[str, Any]):
        outputs = self.convert_from_fp16(outputs)
        super().validation_epoch_end(outputs)

    def evaluation_epoch_end(self, outputs: Dict[str, Any]):
        outputs = self.convert_from_fp16(outputs)
        super().evaluation_epoch_end(outputs)

    def test_epoch_end(self, outputs: Dict[str, Any]):
        outputs = self.convert_from_fp16(outputs)
        super().test_epoch_end(outputs)

    def configure_optimizers(self, impl=None):
        if impl is None:
            dtype = self.precision_to_dtype(self.trainer.precision)
            impl = functools.partial(
                self.poptorch.optim.Adam,
                accum_type=dtype,
                first_order_momentum_accum_type=dtype,
                second_order_momentum_accum_type=torch.float,
            )
        return super().configure_optimizers(impl=impl)

    def squeeze_input_dims(self, features, labels):
        for key, tensor in features:
            if isinstance(tensor, torch.Tensor):
                features[key] = features[key].squeeze(0)

        for key in labels:
            labels[key] = labels[key].squeeze(0)

        return features, labels

    def convert_from_fp16(self, data: Any) -> Any:
        """
        Converts tensors from FP16 to FP32. Useful to convert the IPU program output data
        """
        if isinstance(data, collections.Sequence):
            for idx in range(len(data)):
                data[idx] = self.convert_from_fp16(data[idx])
        elif isinstance(data, collections.Mapping):
            for key in data:
                data[key] = self.convert_from_fp16(data[key])
        elif isinstance(data, torch.Tensor) and data.dtype == torch.float16:
            data = data.float()
        return data

    def _convert_features_dtype(self, feats):
        """
        Converts features to trainer precision rather than model precision.
        Necessary to run IPU on FP16.
        """
        dtype = self.precision_to_dtype(self.trainer.precision)

        # Convert features to dtype
        if isinstance(feats, torch.Tensor):
            feats = feats.to(dtype)
        elif isinstance(feats, (Data, Batch, dict)):
            for key, val in feats.items():
                if isinstance(val, torch.Tensor) and (val.is_floating_point()):
                    feats[key] = val.to(dtype=dtype)
        else:
            raise ValueError(f"Unsupported feats type `{type(feats)}` : {feats}")
        return feats

    def precision_to_dtype(self, precision):
        return torch.half if precision in (16, "16") else torch.float

    def get_num_graphs(self, data: Batch):
        """
        IPU specific method to compute the number of graphs in a Batch,
        that considers gradient accumulation, multiple IPUs and multiple
        device iterations. Essential to estimate throughput in graphs/s.
        """
        num_graphs = torch.max(data.batch, dim=-1).values
        num_graphs = torch.sum(num_graphs)

        return num_graphs<|MERGE_RESOLUTION|>--- conflicted
+++ resolved
@@ -38,11 +38,7 @@
         args = args[0]
         poptorch_model = self.poptorch_models[stage]
         self.lightning_module._running_torchscript = True
-<<<<<<< HEAD
-        for key_to_drop in ["mol_ids", "smiles"]:
-=======
         for key_to_drop in ["_batch_idx"]:
->>>>>>> 488f3bf4
             args.pop(key_to_drop)
         out = poptorch_model(**args)
         self.lightning_module._running_torchscript = False
