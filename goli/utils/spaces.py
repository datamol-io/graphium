from copy import deepcopy
import torch
import torch.optim.lr_scheduler as sc
import torchmetrics.functional as met

from goli.nn.base_layers import FCLayer
from goli.data.datamodule import (
    GraphOGBDataModule,
    MultitaskFromSmilesDataModule,
<<<<<<< HEAD
=======
    MultitaskIPUFromSmilesDataModule,
>>>>>>> b530a20b
)
from goli.ipu.ipu_losses import BCELossIPU, MSELossIPU, L1LossIPU
from goli.ipu.ipu_metrics import (
    auroc_ipu,
    average_precision_ipu,
    precision_ipu,
    accuracy_ipu,
    recall_ipu,
    pearson_ipu,
    r2_score_ipu,
    f1_score_ipu,
    fbeta_score_ipu,
    mean_squared_error_ipu,
    mean_absolute_error_ipu,
)

from goli.nn.dgl_layers import (
    GATDgl,
    GCNDgl,
    GINDgl,
    GatedGCNDgl,
    PNAConvolutionalDgl,
    PNAMessagePassingDgl,
    DGNConvolutionalDgl,
    DGNMessagePassingDgl,
)

from goli.nn.pyg_layers import PNAMessagePassingPyg, GINConvPyg, GINEConvPyg, GatedGCNPyg, GPSLayerPyg

from goli.nn.residual_connections import (
    ResidualConnectionConcat,
    ResidualConnectionDenseNet,
    ResidualConnectionNone,
    ResidualConnectionSimple,
    ResidualConnectionWeighted,
    ResidualConnectionRandom,
)

from goli.nn.encoders import laplace_pos_encoder, mlp_encoder, signnet_pos_encoder

PE_ENCODERS_DICT = {
    "laplacian_pe": laplace_pos_encoder.LapPENodeEncoder,
    "mlp": mlp_encoder.MLPEncoder,
    "signnet": signnet_pos_encoder.SignNetNodeEncoder,
}


FC_LAYERS_DICT = {
    "fc": FCLayer,
}

DGL_LAYERS_DICT = {
    "dgl:gcn": GCNDgl,
    "dgl:gin": GINDgl,
    "dgl:gat": GATDgl,
    "dgl:gated-gcn": GatedGCNDgl,
    "dgl:pna-conv": PNAConvolutionalDgl,
    "dgl:pna-msgpass": PNAMessagePassingDgl,
    "dgl:dgn-conv": DGNConvolutionalDgl,
    "dgl:dgn-msgpass": DGNMessagePassingDgl,
}

PYG_LAYERS_DICT = {
    "pyg:gin": GINConvPyg,
    "pyg:gine": GINEConvPyg,
    "pyg:gated-gcn": GatedGCNPyg,
    "pyg:pna-msgpass": PNAMessagePassingPyg,
    "pyg:gps": GPSLayerPyg,
}

LAYERS_DICT = deepcopy(DGL_LAYERS_DICT)
LAYERS_DICT.update(deepcopy(FC_LAYERS_DICT))
LAYERS_DICT.update(deepcopy(PYG_LAYERS_DICT))


RESIDUALS_DICT = {
    "none": ResidualConnectionNone,
    "simple": ResidualConnectionSimple,
    "weighted": ResidualConnectionWeighted,
    "concat": ResidualConnectionConcat,
    "densenet": ResidualConnectionDenseNet,
    "random": ResidualConnectionRandom,
}

LOSS_DICT = {
    "mse": torch.nn.MSELoss(),
    "bce": torch.nn.BCELoss(),
    "l1": torch.nn.L1Loss(),
    "mae": torch.nn.L1Loss(),
    "bce_ipu": BCELossIPU(),
    "mse_ipu": MSELossIPU(),
    "mae_ipu": L1LossIPU(),
    "l1_ipu": L1LossIPU(),
}


SCHEDULER_DICT = {
    "CosineAnnealingLR": sc.CosineAnnealingLR,
    "CosineAnnealingWarmRestarts": sc.CosineAnnealingWarmRestarts,
    "CyclicLR": sc.CyclicLR,
    "ExponentialLR": sc.ExponentialLR,
    "LambdaLR": sc.LambdaLR,
    "MultiStepLR": sc.MultiStepLR,
    "ReduceLROnPlateau": sc.ReduceLROnPlateau,
    "StepLR": sc.StepLR,
}

METRICS_CLASSIFICATION = {
    "accuracy": met.accuracy,
    "averageprecision": met.average_precision,
    "auroc": met.auroc,
    "confusionmatrix": met.confusion_matrix,
    "f1": met.f1_score,
    "fbeta": met.fbeta_score,
    "precisionrecallcurve": met.precision_recall_curve,
    "precision": met.precision,
    "recall": met.recall,
    "mcc": met.matthews_corrcoef,
    "auroc_ipu": auroc_ipu,
    "accuracy_ipu": accuracy_ipu,
    "average_precision_ipu": average_precision_ipu,
    "f1_score_ipu": f1_score_ipu,
    "fbeta_score_ipu": fbeta_score_ipu,
    "precision_ipu": precision_ipu,
    "recall_ipu": recall_ipu,
    "pearson_ipu": pearson_ipu,
    "r2_score_ipu": r2_score_ipu,
    "mean_squared_error_ipu": mean_squared_error_ipu,
    "mean_absolute_error_ipu": mean_absolute_error_ipu,
}

METRICS_REGRESSION = {
    "mae": met.mean_absolute_error,
    "mape": met.mean_absolute_percentage_error,
    "mse": met.mean_squared_error,
    "msle": met.mean_squared_log_error,
    "pearsonr": met.pearson_corrcoef,
    "spearmanr": met.spearman_corrcoef,
    "r2": met.r2_score,
    "cosine": met.cosine_similarity,
}

METRICS_DICT = deepcopy(METRICS_CLASSIFICATION)
METRICS_DICT.update(METRICS_REGRESSION)


DATAMODULE_DICT = {
    "GraphOGBDataModule": GraphOGBDataModule,
    "MultitaskFromSmilesDataModule": MultitaskFromSmilesDataModule,
}<|MERGE_RESOLUTION|>--- conflicted
+++ resolved
@@ -7,10 +7,6 @@
 from goli.data.datamodule import (
     GraphOGBDataModule,
     MultitaskFromSmilesDataModule,
-<<<<<<< HEAD
-=======
-    MultitaskIPUFromSmilesDataModule,
->>>>>>> b530a20b
 )
 from goli.ipu.ipu_losses import BCELossIPU, MSELossIPU, L1LossIPU
 from goli.ipu.ipu_metrics import (
