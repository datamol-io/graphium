--- conflicted
+++ resolved
@@ -467,8 +467,9 @@
         for key in concatenated_metrics_logs:
             if isinstance(concatenated_metrics_logs[key], torch.Tensor):
                 if concatenated_metrics_logs[key].numel() > 1:
-<<<<<<< HEAD
-                    concatenated_metrics_logs[key] = concatenated_metrics_logs[key].mean()
+                    concatenated_metrics_logs[key] = concatenated_metrics_logs[key][
+                        concatenated_metrics_logs[key] != 0
+                    ].mean()
 
         # If logging is skipped for this step, then log the important metrics anyway and return
         if self.skip_log_train_metrics:
@@ -500,11 +501,6 @@
         concatenated_metrics_logs.update(metrics_logs)
 
         # Log the metrics
-=======
-                    concatenated_metrics_logs[key] = concatenated_metrics_logs[key][
-                        concatenated_metrics_logs[key] != 0
-                    ].mean()
->>>>>>> 7494ea14
         if self.logger is not None:
             self.logger.log_metrics(
                 concatenated_metrics_logs, step=self.global_step
