from graphium.trainer.metrics import MetricWrapper
from typing import Dict, List, Any, Union, Any, Callable, Tuple, Type, Optional
import numpy as np
from copy import deepcopy
import time
from loguru import logger

import torch
from torch import nn, Tensor
import lightning
from torch_geometric.data import Data, Batch
from mup.optim import MuAdam

from graphium.config.config_convert import recursive_config_reformating
from graphium.trainer.predictor_options import EvalOptions, FlagOptions, ModelOptions, OptimOptions
from graphium.trainer.predictor_summaries import TaskSummaries
from graphium.data.datamodule import BaseDataModule
from graphium.utils.moving_average_tracker import MovingAverageTracker

GRAPHIUM_PRETRAINED_MODELS = {
    "graphium-zinc-micro-dummy-test": "gcs://graphium-public/pretrained-models/graphium-zinc-micro-dummy-test/model.ckpt"
}


class PredictorModule(lightning.LightningModule):
    def __init__(
        self,
        model_class: Type[nn.Module],
        model_kwargs: Dict[str, Any],
        loss_fun: Dict[str, Union[str, Callable]],
        random_seed: int = 42,
        optim_kwargs: Optional[Dict[str, Any]] = None,
        torch_scheduler_kwargs: Optional[Dict[str, Any]] = None,
        scheduler_kwargs: Optional[Dict[str, Any]] = None,
        target_nan_mask: Optional[Union[str, int]] = None,
        multitask_handling: Optional[str] = None,
        metrics: Dict[str, Callable] = None,
        metrics_on_progress_bar: Dict[str, List[str]] = [],
        metrics_on_training_set: Optional[Dict[str, List[str]]] = None,
        flag_kwargs: Dict[str, Any] = None,
        task_norms: Optional[Dict[Callable, Any]] = None,
    ):
        """
        The Lightning module responsible for handling the predictions, losses, metrics, optimization, etc.
        It works in a multi-task setting, with different losses and metrics per class

        Parameters:
            model_class: The torch Module containing the main forward function
            model_kwargs: The arguments to initialize the model from `model_class`
            loss_fun: A `dict[str, fun]`, where `str` is the task name and `fun` the loss function
            random_seed: The seed for random initialization
            optim_kwargs: The optimization arguments. See class `OptimOptions`
            torch_scheduler_kwargs: The torch scheduler arguments. See class `OptimOptions`
            scheduler_kwargs: The lightning scheduler arguments. See class `OptimOptions`
            target_nan_mask: How to handle the NaNs. See `MetricsWrapper` for options
            metrics: A `dict[str, fun]`, where `str` is the task name and `fun` the metric function
            metrics_on_progress_bar: A `dict[str, list[str2]`, where `str` is the task name and `str2` the metrics to include on the progress bar
            metrics_on_training_set: A `dict[str, list[str2]`, where `str` is the task name and `str2` the metrics to include on the training set
            flag_kwargs: Arguments related to using the FLAG adversarial augmentation
            task_norms: the normalization for each task
        """
        self.save_hyperparameters()

        self.random_seed = random_seed
        torch.random.manual_seed(self.random_seed)
        np.random.seed(self.random_seed)

        self.target_nan_mask = target_nan_mask
        self.multitask_handling = multitask_handling
        self.task_norms = task_norms

        super().__init__()

        # Setting the model options
        self.model_kwargs = model_kwargs
        self._model_options = ModelOptions(model_class=model_class, model_kwargs=model_kwargs)
        # Setting the optimizer options
        self.optim_options = OptimOptions(
            optim_kwargs=optim_kwargs,
            torch_scheduler_kwargs=torch_scheduler_kwargs,
            scheduler_kwargs=scheduler_kwargs,
        )
        # Setting the evaluation options
        eval_options = {}
        for task in loss_fun:
            eval_options[task] = EvalOptions(
                loss_fun=loss_fun[task],
                metrics=metrics[task],
                metrics_on_progress_bar=metrics_on_progress_bar[task],
                metrics_on_training_set=metrics_on_training_set[task]
                if metrics_on_training_set is not None
                else None,
            )
            eval_options[task].check_metrics_validity()

        self._eval_options_dict: Dict[str, EvalOptions] = eval_options
        self._eval_options_dict = {
            self._get_task_key(
                task_level=model_kwargs["task_heads_kwargs"][key]["task_level"], task=key
            ): value
            for key, value in self._eval_options_dict.items()
        }
        # Setting the flag options
        self._flag_options = FlagOptions(flag_kwargs=flag_kwargs)

        self.model = self._model_options.model_class(**self._model_options.model_kwargs)
        loss_fun = {
            self._get_task_key(
                task_level=model_kwargs["task_heads_kwargs"][key]["task_level"], task=key
            ): value
            for key, value in loss_fun.items()
        }
        self.tasks = list(loss_fun.keys())

        # Task-specific evalutation attributes
        self.loss_fun = {}
        self.metrics = {}
        self.metrics_on_progress_bar = {}
        self.metrics_on_training_set = {}
        for task in self.tasks:
            self.loss_fun[task] = EvalOptions.parse_loss_fun(loss_fun[task])
            self.metrics[task] = (
                self._eval_options_dict[task].metrics
                if self._eval_options_dict[task].metrics is not None
                else {}
            )
            self.metrics_on_progress_bar[task] = self._eval_options_dict[task].metrics_on_progress_bar
            self.metrics_on_training_set[task] = (
                list(self.metrics[task].keys())
                if self._eval_options_dict[task].metrics_on_training_set is None
                else self._eval_options_dict[task].metrics_on_training_set
            )
        self.n_params = sum(p.numel() for p in self.parameters() if p.requires_grad)

        # Set the parameters and default values for the FLAG adversarial augmentation, and check values
        self._flag_options.set_kwargs()
        self.flag_kwargs = self._flag_options.flag_kwargs

        # Set the parameters for optimizer options
        self.optim_options.set_kwargs()

        # Initialize the epoch summary
        monitor = self.optim_options.scheduler_kwargs["monitor"].split("/")[0]
        mode = self.optim_options.scheduler_kwargs["mode"]

        self.task_epoch_summary = TaskSummaries(
            task_loss_fun=self.loss_fun,
            task_metrics=self.metrics,
            task_metrics_on_training_set=self.metrics_on_training_set,
            task_metrics_on_progress_bar=self.metrics_on_progress_bar,
            monitor=monitor,
            mode=mode,
        )

        # This helps avoid a bug when saving hparams to yaml with different dict or str formats
        self._set_hparams(recursive_config_reformating(self.hparams))

        # throughput estimation
        self.mean_val_time_tracker = MovingAverageTracker()
        self.mean_val_tput_tracker = MovingAverageTracker()
        self.validation_step_outputs = []
        self.test_step_outputs = []
        self.epoch_start_time = None

    def forward(
        self, inputs: Dict
    ) -> Dict[str, Union[Tensor, Dict[str, Tensor], Dict[str, Dict[str, Tensor]]]]:
        r"""
        Returns the result of `self.model.forward(*inputs)` on the inputs.
        If the output of `out = self.model.forward` is a dictionary with a `"preds"` key,
        it is returned directly. Otherwise, a new dictionary is created and
        returns `{"preds": out}`.

        Returns:
            A dict with a key `"preds"` representing the prediction of the network.

        """
        # Convert to the right dtype and run the model
        feats = self._convert_features_dtype(inputs["features"])
        # *check for nan in model output
        out = self.model.forward(feats)
        if isinstance(out, dict) and ("preds" in out.keys()):
            out_dict = out
        else:
            out_dict = {"preds": out}

        return out_dict

    def _convert_features_dtype(self, feats):
        # Convert features to dtype
        if isinstance(feats, torch.Tensor):
            feats = feats.to(self.dtype)
        elif isinstance(feats, (Data, Batch, dict)):
            for key, val in feats.items():
                if isinstance(val, torch.Tensor) and (val.is_floating_point()):
                    feats[key] = val.to(dtype=self.dtype)
        return feats

    def _get_task_key(self, task_level: str, task: str):
        task_prefix = f"{task_level}_"
        if not task.startswith(task_prefix):
            task = task_prefix + task
        return task

    def configure_optimizers(self, impl=None):
        if impl is None:
            impl = torch.optim.Adam

        # Define the optimizer and schedulers
        optimiser = MuAdam(self.parameters(), **self.optim_options.optim_kwargs, impl=impl)
        torch_scheduler = self.optim_options.scheduler_class(
            optimizer=optimiser, **self.optim_options.torch_scheduler_kwargs
        )
        scheduler = {
            "scheduler": torch_scheduler,
            **self.optim_options.scheduler_kwargs,
        }
        return [optimiser], [scheduler]

    @staticmethod
    def compute_loss(
        preds: Dict[str, Tensor],
        targets: Dict[str, Tensor],
        weights: Optional[Tensor],
        loss_fun: Dict[str, Callable],
        target_nan_mask: Optional[Union[str, int]] = None,
        multitask_handling: Optional[str] = None,
    ) -> Tuple[Tensor, Dict[str, Tensor]]:
        r"""
        Compute the loss using the specified loss function, and dealing with
        the nans in the `targets`.

        Parameters:
            preds:
                Predicted values

            targets:
                Target values

            weights:
                No longer supported, will raise an error.

            target_nan_mask:

                - None: Do not change behaviour if there are NaNs

                - int, float: Value used to replace NaNs. For example, if `target_nan_mask==0`, then
                  all NaNs will be replaced by zeros

                - 'ignore': The NaN values will be removed from the tensor before computing the metrics.
                  Must be coupled with the `multitask_handling='flatten'` or `multitask_handling='mean-per-label'`.

            multitask_handling:
                - None: Do not process the tensor before passing it to the metric.
                  Cannot use the option `multitask_handling=None` when `target_nan_mask=ignore`.
                  Use either 'flatten' or 'mean-per-label'.

                - 'flatten': Flatten the tensor to produce the equivalent of a single task

                - 'mean-per-label': Loop all the labels columns, process them as a single task,
                    and average the results over each task
                  *This option might slowdown the computation if there are too many labels*

            loss_fun:
                Loss function to use

        Returns:
            Tensor:
                weighted_loss: Resulting weighted loss
                all_task_losses: Loss per task
        """

        wrapped_loss_fun_dict = {
            task: MetricWrapper(
                metric=loss,
                threshold_kwargs=None,
                target_nan_mask=target_nan_mask,
                multitask_handling=multitask_handling,
            )
            for task, loss in loss_fun.items()
        }

        if weights is not None:
            raise NotImplementedError("Weights are no longer supported in the loss")
        all_task_losses = {
            task: wrapped(preds=preds[task], target=targets[task])
            for task, wrapped in wrapped_loss_fun_dict.items()
        }
        total_loss = torch.sum(torch.stack(list(all_task_losses.values())), dim=0)
        num_tasks = len(all_task_losses.keys())
        weighted_loss = total_loss / num_tasks
        return weighted_loss, all_task_losses

    def _general_step(self, batch: Dict[str, Tensor], step_name: str, to_cpu: bool) -> Dict[str, Any]:
        r"""Common code for training_step, validation_step and testing_step"""
        preds = self.forward(batch)  # The dictionary of predictions

        # * check for nan in model output
        targets_dict = batch.get("labels")

        # Different type of preds can be return by the forward
        if isinstance(preds, dict) and ("preds" in preds.keys()):
            preds = preds["preds"]
        elif isinstance(preds, Tensor):
            preds = {k: preds[ii] for ii, k in enumerate(targets_dict.keys())}

        preds = {
            self._get_task_key(
                task_level=self.model_kwargs["task_heads_kwargs"][key]["task_level"], task=key
            ): value
            for key, value in preds.items()
        }
        # preds = {k: preds[ii] for ii, k in enumerate(targets_dict.keys())}
        for task, pred in preds.items():
            task_specific_norm = self.task_norms[task] if self.task_norms is not None else None
            if hasattr(task_specific_norm, "normalize_val_test"):
                normalize_val_test = task_specific_norm.normalize_val_test
            else:
                normalize_val_test = False
            if step_name != "train" and not normalize_val_test:
                # apply denormalization for val and test predictions for correct loss and metrics evaluation
                # if normalize_val_test is not true, only train loss will stay as the normalized version
                # if normalize_val_test is true, no denormalization is applied, all losses and metrics are normalized version
                preds[task] = task_specific_norm.denormalize(pred)
            targets_dict[task] = targets_dict[task].to(dtype=pred.dtype)
        weights = batch.get("weights", None)

        loss, task_losses = self.compute_loss(
            preds=preds,
            targets=targets_dict,
            weights=weights,
            loss_fun=self.loss_fun,
            target_nan_mask=self.target_nan_mask,
            multitask_handling=self.multitask_handling,
        )

        device = "cpu" if to_cpu else None
        for task in preds:
            task_specific_norm = self.task_norms[task] if self.task_norms is not None else None
            if hasattr(task_specific_norm, "normalize_val_test"):
                normalize_val_test = task_specific_norm.normalize_val_test
            else:
                normalize_val_test = False
            if step_name == "train" and not normalize_val_test:
                # apply denormalization for targets and predictions for the evaluation of training metrics (excluding loss)
                # if normalize_val_test is not true, train loss will stay as the normalized version
                # if normalize_val_test is true, no denormalization is applied, all losses and metrics are normalized version
                preds[task] = task_specific_norm.denormalize(preds[task])
                targets_dict[task] = task_specific_norm.denormalize(targets_dict[task])
            preds[task] = preds[task].detach().to(device=device)
            targets_dict[task] = targets_dict[task].detach().to(device=device)
        if weights is not None:
            weights = weights.detach().to(device=device)

        step_dict = {"preds": preds, "targets": targets_dict, "weights": weights}
        # step_dict[f"{self.loss_fun._get_name()}/{step_name}"] = loss.detach().cpu()            original

        # step_dict[f"weighted_loss/{step_name}"] = loss.detach().cpu()
        # step_dict[f"loss/{step_name}"] = loss.detach().cpu()
        for task in self.tasks:
            step_dict[
                self.task_epoch_summary.metric_log_name(task, self.loss_fun[task]._get_name(), step_name)
            ] = loss.detach()

        step_dict["loss"] = loss
        # print("loss ", self.global_step, self.current_epoch, loss)
        step_dict["task_losses"] = task_losses
        step_dict["gradient_norm"] = self.get_gradient_norm()
        return step_dict

    def flag_step(self, batch: Dict[str, Tensor], step_name: str, to_cpu: bool) -> Dict[str, Any]:
        r"""
        Perform adversarial data agumentation during one training step using FLAG.
        Paper: https://arxiv.org/abs/2010.09891
        Github: https://github.com/devnkong/FLAG
        """

        alpha, n_steps = self.flag_kwargs["alpha"], self.flag_kwargs["n_steps"]

        X = self._convert_features_dtype(batch["features"])
        X_shape = X["feat"].shape

        pert = torch.FloatTensor(X_shape).uniform_(-alpha, alpha).to(device=X["feat"].device)
        pert.requires_grad = True

        # Perturb the features
        pert_batch = deepcopy(batch)
        features = pert_batch["features"]
        features["feat"] = features["feat"] + pert

        preds = self.forward(pert_batch)["preds"]
        targets = batch.pop("labels")
        for key in targets.keys():
            targets[key] = targets[key].to(dtype=preds[key].dtype)
        weights = batch.pop("weights", None)
        loss, task_losses = self.compute_loss(
            preds=preds,
            targets=targets,
            weights=weights,
            target_nan_mask=self.target_nan_mask,
            multitask_handling=self.multitask_handling,
            loss_fun=self.loss_fun,
        )

        loss = loss / n_steps

        # Iteratively augment data by applying perturbations
        # Accumulate the gradients to be applied to the weights of the network later on
        for _ in range(n_steps - 1):
            loss.backward()
            pert_data = pert.detach() + alpha * torch.sign(pert.grad.detach())
            pert.data = pert_data.data
            pert.grad[:] = 0
            features["feat"] = features["feat"] + pert
            pert_batch["features"] = features
            preds = self.forward(pert_batch)["preds"]
            loss, _ = self.compute_loss(
                preds=preds,
                targets=targets,
                weights=weights,
                target_nan_mask=self.target_nan_mask,
                multitask_handling=self.multitask_handling,
                loss_fun=self.loss_fun,
            )
            loss = loss / n_steps

        device = "cpu" if to_cpu else None
        for key in preds.keys():
            preds[key] = preds[key].detach().to(device=device)
            targets[key] = targets[key].detach().to(device=device)
        if weights is not None:
            weights = weights.detach().to(device=device)

        step_dict = {"preds": preds, "targets": targets, "weights": weights}
        step_dict[f"loss/{step_name}"] = loss.detach().cpu()
        step_dict["loss"] = loss
        step_dict["task_losses"] = task_losses
        return step_dict

    def on_train_batch_start(self, batch: Any, batch_idx: int) -> Optional[int]:
        self.train_batch_start_time = time.time()
        return super().on_train_batch_start(batch, batch_idx)

    def on_train_batch_end(self, outputs, batch: Any, batch_idx: int) -> None:
        train_batch_time = time.time() - self.train_batch_start_time
        num_graphs = self.get_num_graphs(batch["features"])
        tput = num_graphs / train_batch_time

        # this code is likely repeated for validation and testing, this should be moved to a function
        self.task_epoch_summary.update_predictor_state(
            step_name="train",
            targets=outputs["targets"],
            predictions=outputs["preds"],
            loss=outputs["loss"],  # This is the weighted loss for now, but change to task-specific loss
            task_losses=outputs["task_losses"],
            n_epochs=self.current_epoch,
        )
        metrics_logs = self.task_epoch_summary.get_metrics_logs()  # Dict[task, metric_logs]
        metrics_logs["_global"]["grad_norm"] = self.get_gradient_norm()
        outputs.update(metrics_logs)  # Dict[task, metric_logs]. Concatenate them?

        concatenated_metrics_logs = {}  # self.task_epoch_summary.concatenate_metrics_logs(metrics_logs)
        concatenated_metrics_logs["loss"] = outputs["loss"]
        outputs["grad_norm"] = self.get_gradient_norm()
        concatenated_metrics_logs["train/grad_norm"] = outputs["grad_norm"]
        concatenated_metrics_logs["train/batch_time"] = train_batch_time
        concatenated_metrics_logs["train/batch_tput"] = tput

        for key in concatenated_metrics_logs:
            if isinstance(concatenated_metrics_logs[key], torch.Tensor):
                if concatenated_metrics_logs[key].numel() > 1:
                    concatenated_metrics_logs[key] = concatenated_metrics_logs[key].mean()

        if self.logger is not None:
            self.logger.log_metrics(
                concatenated_metrics_logs, step=self.global_step
            )  # This is a pytorch lightning function call

    def training_step(self, batch: Dict[str, Tensor], to_cpu: bool = True) -> Dict[str, Any]:
        step_dict = None

        # Train using FLAG
        if self.flag_kwargs["n_steps"] > 0:
            step_dict = self.flag_step(batch=batch, step_name="train", to_cpu=to_cpu)
        # Train normally, without using FLAG
        elif self.flag_kwargs["n_steps"] == 0:
            # step_dict = self._general_step(batch=batch, step_name="train", to_cpu=True)
            step_dict = self._general_step(batch=batch, step_name="train", to_cpu=to_cpu)

        return step_dict  # Returning the metrics_logs with the loss

    def get_gradient_norm(self):
        # compute the norm
        total_norm = torch.tensor(0.0)
        for p in self.parameters():
            if p.grad is not None:
                param_norm = p.grad.detach().data.norm(2)
                total_norm += param_norm.item() ** 2
        total_norm = total_norm**0.5
        return total_norm

    def validation_step(self, batch: Dict[str, Tensor], to_cpu: bool = True) -> Dict[str, Any]:
        return self._general_step(batch=batch, step_name="val", to_cpu=to_cpu)

    def test_step(self, batch: Dict[str, Tensor], to_cpu: bool = True) -> Dict[str, Any]:
        return self._general_step(batch=batch, step_name="test", to_cpu=to_cpu)

    def _general_epoch_end(self, outputs: Dict[str, Any], step_name: str) -> None:
        r"""Common code for training_epoch_end, validation_epoch_end and testing_epoch_end"""
        # Transform the list of dict of dict, into a dict of list of dict
        preds = {}
        targets = {}
        device = device = outputs[0]["preds"][self.tasks[0]].device  # should be better way to do this
        # device = 0
        for task in self.tasks:
            preds[task] = torch.cat([out["preds"][task].to(device=device) for out in outputs], dim=0)
            targets[task] = torch.cat([out["targets"][task].to(device=device) for out in outputs], dim=0)
        if ("weights" in outputs[0].keys()) and (outputs[0]["weights"] is not None):
            weights = torch.cat([out["weights"] for out in outputs], dim=0)
        else:
            weights = None
        loss, task_losses = self.compute_loss(
            preds=preds,
            targets=targets,
            weights=weights,
            target_nan_mask=self.target_nan_mask,
            multitask_handling=self.multitask_handling,
            loss_fun=self.loss_fun,
        )

        self.task_epoch_summary.update_predictor_state(
            step_name=step_name,
            predictions=preds,
            targets=targets,
            loss=loss,
            task_losses=task_losses,
            n_epochs=self.current_epoch,
        )
        metrics_logs = self.task_epoch_summary.get_metrics_logs()
        self.task_epoch_summary.set_results(task_metrics=metrics_logs)

        return metrics_logs  # Consider returning concatenated dict for logging

    def on_train_epoch_start(self) -> None:
        self.epoch_start_time = time.time()

    def on_train_epoch_end(self) -> None:
        if self.epoch_start_time is None:
            logger.warning("epoch timer not initialized")
        else:
            epoch_time = time.time() - self.epoch_start_time
            self.epoch_start_time = None
            self.log("epoch_time", torch.tensor(epoch_time))

    def on_validation_epoch_start(self) -> None:
        self.mean_val_time_tracker.reset()
        self.mean_val_tput_tracker.reset()
        return super().on_validation_epoch_start()

    def on_validation_batch_start(self, batch: Any, batch_idx: int) -> None:
        self.validation_batch_start_time = time.time()
        return super().on_validation_batch_start(batch, batch_idx)

    def on_validation_batch_end(self, outputs: Any, batch: Any, batch_idx: int) -> None:
        val_batch_time = time.time() - self.validation_batch_start_time
        self.validation_step_outputs.append(outputs)
        self.mean_val_time_tracker.update(val_batch_time)
        num_graphs = self.get_num_graphs(batch["features"])
        self.mean_val_tput_tracker.update(num_graphs / val_batch_time)
        return super().on_validation_batch_end(outputs, batch, batch_idx)

    def on_validation_epoch_end(self) -> None:
        metrics_logs = self._general_epoch_end(outputs=self.validation_step_outputs, step_name="val")
        self.validation_step_outputs.clear()
        concatenated_metrics_logs = self.task_epoch_summary.concatenate_metrics_logs(metrics_logs)
        concatenated_metrics_logs["val/mean_time"] = torch.tensor(self.mean_val_time_tracker.mean_value)
        concatenated_metrics_logs["val/mean_tput"] = self.mean_val_tput_tracker.mean_value
<<<<<<< HEAD

        lr = self.optimizers().param_groups[0]["lr"]
        concatenated_metrics_logs["lr"] = torch.tensor(lr)
        concatenated_metrics_logs["n_epochs"] = torch.tensor(self.current_epoch, dtype=torch.float32)
=======
        if hasattr(self.optimizers(), "param_groups"):
            lr = self.optimizers().param_groups[0]["lr"]
            concatenated_metrics_logs["lr"] = lr
        concatenated_metrics_logs["n_epochs"] = self.current_epoch
>>>>>>> 64a1fc39
        self.log_dict(concatenated_metrics_logs)

        # Save yaml file with the per-task metrics summaries
        full_dict = {}
        full_dict.update(self.task_epoch_summary.get_dict_summary())

    def on_test_batch_end(self, outputs: Any, batch: Any, batch_idx: int) -> None:
        self.test_step_outputs.append(outputs)

    def on_test_epoch_end(self) -> None:
        metrics_logs = self._general_epoch_end(outputs=self.test_step_outputs, step_name="test")
        self.test_step_outputs.clear()
        concatenated_metrics_logs = self.task_epoch_summary.concatenate_metrics_logs(metrics_logs)

        self.log_dict(concatenated_metrics_logs)

        # Save yaml file with the per-task metrics summaries
        full_dict = {}
        full_dict.update(self.task_epoch_summary.get_dict_summary())

    def on_train_start(self):
        hparams_log = deepcopy(self.hparams)
        hparams_log["n_params"] = self.n_params
        if self.logger is not None:
            self.logger.log_hyperparams(hparams_log)

    def get_progress_bar_dict(self) -> Dict[str, float]:
        prog_dict = {}
        prog_dict["loss"] = self.task_epoch_summary.weighted_loss.item()
        results_on_progress_bar = self.task_epoch_summary.get_results_on_progress_bar("val")
        for task in self.tasks:
            prog_dict[self.task_epoch_summary.metric_log_name(task, "loss", "val")] = (
                self.task_epoch_summary.task_summaries[task].summaries["val"].loss
            )
            prog_dict.update(results_on_progress_bar)
        return prog_dict

    def __repr__(self) -> str:
        r"""
        Controls how the class is printed
        """
        model_str = self.model.__repr__()
        summary_str = self.summarize().__repr__()

        return model_str + "\n\n" + summary_str

    @staticmethod
    def list_pretrained_models():
        """List available pretrained models."""
        return GRAPHIUM_PRETRAINED_MODELS

    @staticmethod
    def load_pretrained_models(name: str):
        """Load a pretrained model from its name.

        Args:
            name: Name of the model to load. List available
                from `graphium.trainer.PredictorModule.list_pretrained_models()`.
        """

        if name not in GRAPHIUM_PRETRAINED_MODELS:
            raise ValueError(
                f"The model '{name}' is not available. Choose from {set(GRAPHIUM_PRETRAINED_MODELS.keys())}."
            )

        return PredictorModule.load_from_checkpoint(GRAPHIUM_PRETRAINED_MODELS[name])

    def set_max_nodes_edges_per_graph(self, datamodule: BaseDataModule, stages: Optional[List[str]] = None):
        datamodule.setup()

        max_nodes = datamodule.get_max_num_nodes_datamodule(stages)
        max_edges = datamodule.get_max_num_edges_datamodule(stages)

        self.model.set_max_num_nodes_edges_per_graph(max_nodes, max_edges)

    def get_num_graphs(self, data: Batch):
        """
        Method to compute number of graphs in a Batch.
        Essential to estimate throughput in graphs/s.
        """
        return torch.max(data.batch) + 1<|MERGE_RESOLUTION|>--- conflicted
+++ resolved
@@ -575,17 +575,11 @@
         concatenated_metrics_logs = self.task_epoch_summary.concatenate_metrics_logs(metrics_logs)
         concatenated_metrics_logs["val/mean_time"] = torch.tensor(self.mean_val_time_tracker.mean_value)
         concatenated_metrics_logs["val/mean_tput"] = self.mean_val_tput_tracker.mean_value
-<<<<<<< HEAD
-
-        lr = self.optimizers().param_groups[0]["lr"]
-        concatenated_metrics_logs["lr"] = torch.tensor(lr)
-        concatenated_metrics_logs["n_epochs"] = torch.tensor(self.current_epoch, dtype=torch.float32)
-=======
+
         if hasattr(self.optimizers(), "param_groups"):
             lr = self.optimizers().param_groups[0]["lr"]
-            concatenated_metrics_logs["lr"] = lr
-        concatenated_metrics_logs["n_epochs"] = self.current_epoch
->>>>>>> 64a1fc39
+            concatenated_metrics_logs["lr"] = torch.tensor(lr)
+        concatenated_metrics_logs["n_epochs"] = torch.tensor(self.current_epoch, dtype=torch.float32)
         self.log_dict(concatenated_metrics_logs)
 
         # Save yaml file with the per-task metrics summaries
