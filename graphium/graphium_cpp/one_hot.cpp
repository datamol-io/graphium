// SPDX-FileCopyrightText: Copyright (c) 2024 NVIDIA CORPORATION & AFFILIATES. All rights reserved.
// SPDX-License-Identifier: Apache-2.0

<<<<<<< HEAD
/**
@file
*/

=======
//! @file This file defines functions for one-hot atom and bond features,
//!       declared in one_hot.h and called from features.cpp
>>>>>>> ee601ea8

#include "one_hot.h"
#include "features.h"
#include "float_features.h"

#include <GraphMol/ROMol.h>
#include <RDGeneral/types.h>

#include <stdint.h>
#include <string>
#include <string.h>
#include <type_traits>

// Helper class to automatically generates a reverse lookup table at compile time,
// with `MAX_OUT` used as a sentinel to indicate that a value wasn't present
// in the original list.
template<size_t NUM_IN, size_t MAX_OUT>
class OneHotLookup {
    size_t indices[NUM_IN];
public:
    constexpr OneHotLookup(const size_t list[MAX_OUT]) : indices() {
        std::fill(indices, indices + NUM_IN, MAX_OUT);
        for (size_t i = 0; i < MAX_OUT; ++i) {
            indices[list[i]] = i;
        }
    }
    constexpr size_t operator[](size_t i) const {
        return (i < NUM_IN) ? indices[i] : MAX_OUT;
    }
};

// This list of elements matches ATOM_LIST in older file graphium/features/nmp.py
constexpr size_t atomicNumList[] = {
    6 -1, // C
    7 -1, // N
    8 -1, // O
    16-1,// S
    9 -1, // F
    14-1,// Si
    15-1,// P
    17-1,// Cl
    35-1,// Br
    12-1,// Mg
    11-1,// Na
    20-1,// Ca
    26-1,// Fe
    33-1,// As
    13-1,// Al
    53-1,// I
    5 -1,// B
    23-1,// V
    19-1,// K
    81-1,// Tl
    70-1,// Yb
    51-1,// Sb
    50-1,// Sn
    47-1,// Ag
    46-1,// Pd
    27-1,// Co
    34-1,// Se
    22-1,// Ti
    30-1,// Zn
    1 -1,// H
    3 -1,// Li
    32-1,// Ge
    29-1,// Cu
    79-1,// Au
    28-1,// Ni
    48-1,// Cd
    49-1,// In
    25-1,// Mn
    40-1,// Zr
    24-1,// Cr
    78-1,// Pt
    80-1,// Hg
    82-1,// Pb
};
constexpr size_t atomicNumCount = std::extent<decltype(atomicNumList)>::value;
constexpr OneHotLookup<118, atomicNumCount> atomicNumLookup(atomicNumList);

constexpr size_t degreeCount = 5;
constexpr size_t valenceCount = 7;

// Reverse alphabetical order, excluding "OTHER",
// matching HYBRIDIZATION_LIST in older file graphium/features/nmp.py
constexpr size_t hybridizationList[] = {
    RDKit::Atom::HybridizationType::UNSPECIFIED,
    RDKit::Atom::HybridizationType::SP3D2,
    RDKit::Atom::HybridizationType::SP3D,
    RDKit::Atom::HybridizationType::SP3,
    RDKit::Atom::HybridizationType::SP2D,
    RDKit::Atom::HybridizationType::SP2,
    RDKit::Atom::HybridizationType::SP,
    RDKit::Atom::HybridizationType::S,
};
constexpr size_t hybridizationCount = std::extent<decltype(hybridizationList)>::value;
constexpr OneHotLookup<8, hybridizationCount> hybridizationLookup(hybridizationList);

static const std::string chiralityRString("R");

enum ElementPhase {
    GAS,
    ARTIFICIAL,
    LIQ,
    SOLID
};
// This table is from the Phase column of graphium/features/periodic_table.csv
constexpr ElementPhase atomicNumToPhase[] = {
    GAS, GAS,
    SOLID, SOLID, SOLID, SOLID, GAS, GAS, GAS, GAS,
    SOLID, SOLID, SOLID, SOLID, SOLID, SOLID, GAS, GAS,
    SOLID, SOLID, SOLID, SOLID, SOLID, SOLID, SOLID, SOLID, SOLID, SOLID, SOLID, SOLID, SOLID, SOLID, SOLID, SOLID, LIQ, GAS,
    SOLID, SOLID, SOLID, SOLID, SOLID, SOLID, ARTIFICIAL, SOLID, SOLID, SOLID, SOLID, SOLID, SOLID, SOLID, SOLID, SOLID, SOLID, GAS,
    SOLID, SOLID, SOLID, SOLID, SOLID, SOLID, ARTIFICIAL, SOLID, SOLID, SOLID, SOLID, SOLID, SOLID, SOLID, SOLID, SOLID, SOLID, SOLID, SOLID, SOLID, SOLID, SOLID, SOLID, SOLID, SOLID, LIQ, SOLID, SOLID, SOLID, SOLID, SOLID, GAS,
    SOLID, SOLID, SOLID, SOLID, SOLID, SOLID, ARTIFICIAL, ARTIFICIAL, ARTIFICIAL, ARTIFICIAL, ARTIFICIAL, ARTIFICIAL, ARTIFICIAL, ARTIFICIAL, ARTIFICIAL, ARTIFICIAL, ARTIFICIAL, ARTIFICIAL, ARTIFICIAL, ARTIFICIAL, ARTIFICIAL, ARTIFICIAL, ARTIFICIAL, ARTIFICIAL, ARTIFICIAL, ARTIFICIAL, ARTIFICIAL, ARTIFICIAL, ARTIFICIAL, ARTIFICIAL, ARTIFICIAL, ARTIFICIAL,
};
constexpr size_t phaseCount = 4;

enum ElementType {
    NOBLE_GAS,
    ALKALI_METAL,
    METAL, HALOGEN,
    LANTHANIDE,
    ALKALINE_EARTH_METAL,
    TRANSITION_METAL,
    ACTINIDE,
    METALLOID,
    NONE,
    TRANSACTINIDE,
    NONMETAL,

    NUM_ELEMENT_TYPES
};
// This table is from the Type column of graphium/features/periodic_table.csv
constexpr ElementType atomicNumToType[] = {
    NONMETAL, NOBLE_GAS,
    ALKALI_METAL, ALKALINE_EARTH_METAL, METALLOID, NONMETAL, NONMETAL, NONMETAL, HALOGEN, NOBLE_GAS,
    ALKALI_METAL, ALKALINE_EARTH_METAL, METAL, METALLOID, NONMETAL, NONMETAL, HALOGEN, NOBLE_GAS,
    ALKALI_METAL, ALKALINE_EARTH_METAL, TRANSITION_METAL, TRANSITION_METAL, TRANSITION_METAL, TRANSITION_METAL, TRANSITION_METAL, TRANSITION_METAL, TRANSITION_METAL, TRANSITION_METAL, TRANSITION_METAL, TRANSITION_METAL, METAL, METALLOID, METALLOID, NONMETAL, HALOGEN, NOBLE_GAS,
    ALKALI_METAL, ALKALINE_EARTH_METAL, TRANSITION_METAL, TRANSITION_METAL, TRANSITION_METAL, TRANSITION_METAL, TRANSITION_METAL, TRANSITION_METAL, TRANSITION_METAL, TRANSITION_METAL, TRANSITION_METAL, TRANSITION_METAL, METAL, METAL, METALLOID, METALLOID, HALOGEN, NOBLE_GAS,
    ALKALI_METAL, ALKALINE_EARTH_METAL, LANTHANIDE, LANTHANIDE, LANTHANIDE, LANTHANIDE, LANTHANIDE, LANTHANIDE, LANTHANIDE, LANTHANIDE, LANTHANIDE, LANTHANIDE, LANTHANIDE, LANTHANIDE, LANTHANIDE, LANTHANIDE, LANTHANIDE, TRANSITION_METAL, TRANSITION_METAL, TRANSITION_METAL, TRANSITION_METAL, TRANSITION_METAL, TRANSITION_METAL, TRANSITION_METAL, TRANSITION_METAL, TRANSITION_METAL, METAL, METAL, METAL, METALLOID, NOBLE_GAS,
    ALKALI_METAL, ALKALINE_EARTH_METAL, ACTINIDE, ACTINIDE, ACTINIDE, ACTINIDE, ACTINIDE, ACTINIDE, ACTINIDE, ACTINIDE, ACTINIDE, ACTINIDE, ACTINIDE, ACTINIDE, ACTINIDE, ACTINIDE, ACTINIDE, ACTINIDE, TRANSACTINIDE, TRANSACTINIDE, TRANSACTINIDE, TRANSACTINIDE, TRANSACTINIDE, TRANSACTINIDE, TRANSACTINIDE, TRANSACTINIDE, TRANSACTINIDE, NONE, TRANSACTINIDE, NONE, TRANSACTINIDE, NONE, NOBLE_GAS
};
constexpr size_t typeCount = ElementType::NUM_ELEMENT_TYPES;

// This matches BOND_TYPES in older file graphium/features/nmp.py
constexpr size_t bondTypeList[] = {
    RDKit::Bond::BondType::SINGLE,
    RDKit::Bond::BondType::DOUBLE,
    RDKit::Bond::BondType::TRIPLE,
    RDKit::Bond::BondType::AROMATIC,
};
constexpr size_t bondTypeCount = std::extent<decltype(bondTypeList)>::value;
constexpr OneHotLookup<22, bondTypeCount> bondTypeLookup(bondTypeList);

// This matches BOND_STEREO in older file graphium/features/nmp.py
constexpr size_t bondStereoList[] = {
    RDKit::Bond::BondStereo::STEREONONE,
    RDKit::Bond::BondStereo::STEREOANY,
    RDKit::Bond::BondStereo::STEREOZ,
    RDKit::Bond::BondStereo::STEREOE,
    RDKit::Bond::BondStereo::STEREOCIS,
    RDKit::Bond::BondStereo::STEREOTRANS,
};
constexpr size_t bondStereoCount = std::extent<decltype(bondStereoList)>::value;
constexpr OneHotLookup<6, bondStereoCount> bondStereoLookup(bondStereoList);

// Returns the number of values per atom, required by `feature` in `get_one_hot_atom_feature`'s
// `data` argument.
size_t get_one_hot_atom_feature_size(AtomOneHotFeature feature) {
    switch (feature) {
    case AtomOneHotFeature::ATOMIC_NUM:       return atomicNumCount + 1;
    case AtomOneHotFeature::DEGREE:           return degreeCount + 1;
    case AtomOneHotFeature::VALENCE:          return valenceCount + 1;
    case AtomOneHotFeature::IMPLICIT_VALENCE: return valenceCount + 1;
    case AtomOneHotFeature::HYBRIDIZATION:    return hybridizationCount + 1;
    // "R", anything else ("S" or no value), bool for if other property present
    case AtomOneHotFeature::CHIRALITY:        return 3;
    case AtomOneHotFeature::PHASE:            return phaseCount + 1;
    case AtomOneHotFeature::TYPE:             return typeCount + 1;
    case AtomOneHotFeature::GROUP:            return groupCount + 1;
    case AtomOneHotFeature::PERIOD:           return periodCount + 1;
    default:
        // Missing implementation
        assert(0);
        return 0;
    }
}

// Fills in a particular atom `feature`'s one-hot encoding into `data`, for all atoms.
// See the declaration in one_hot.h for more details.
template<typename T>
size_t get_one_hot_atom_feature(const GraphData& graph, T* data, AtomOneHotFeature feature, size_t stride) {
    const size_t num_atoms = graph.num_atoms;
    const RDKit::ROMol& mol = *graph.mol.get();
    const size_t feature_size = get_one_hot_atom_feature_size(feature);
    const size_t total_feature_size = feature_size * num_atoms;
    if (total_feature_size == 0) {
        return feature_size;
    }
    {
        T* current_data = data;
        for (size_t i = 0; i < num_atoms; ++i) {
            memset(current_data, 0, sizeof(data[0]) * feature_size);
            current_data += stride;
        }
    }
    switch (feature) {
    case AtomOneHotFeature::ATOMIC_NUM:
        for (size_t atomIndex = 0; atomIndex < num_atoms; ++atomIndex, data += stride) {
            size_t atomicNum = graph.atoms[atomIndex].atomicNum;
            data[atomicNumLookup[atomicNum-1]] = FeatureValues<T>::one;
        }
        return feature_size;
    case AtomOneHotFeature::DEGREE:
        for (size_t atomIndex = 0; atomIndex < num_atoms; ++atomIndex, data += stride) {
            auto degree = mol.getAtomWithIdx(atomIndex)->getDegree();
            size_t dataIndex = (degree < degreeCount) ? degree : degreeCount;
            data[dataIndex] = FeatureValues<T>::one;
        }
        return feature_size;
    case AtomOneHotFeature::VALENCE:
        for (size_t atomIndex = 0; atomIndex < num_atoms; ++atomIndex, data += stride) {
            auto valence = mol.getAtomWithIdx(atomIndex)->getTotalValence();
            size_t dataIndex = (size_t(valence) < valenceCount) ? size_t(valence) : valenceCount;
            data[dataIndex] = FeatureValues<T>::one;
        }
        return feature_size;
    case AtomOneHotFeature::IMPLICIT_VALENCE:
        for (size_t atomIndex = 0; atomIndex < num_atoms; ++atomIndex, data += stride) {
            auto valence = mol.getAtomWithIdx(atomIndex)->getImplicitValence();
            size_t dataIndex = (size_t(valence) < valenceCount) ? size_t(valence) : valenceCount;
            data[dataIndex] = FeatureValues<T>::one;
        }
        return feature_size;
    case AtomOneHotFeature::HYBRIDIZATION:
        for (size_t atomIndex = 0; atomIndex < num_atoms; ++atomIndex, data += stride) {
            auto hybridization = mol.getAtomWithIdx(atomIndex)->getHybridization();
            data[hybridizationLookup[hybridization]] = FeatureValues<T>::one;
        }
        return feature_size;
    case AtomOneHotFeature::CHIRALITY:
        for (size_t atomIndex = 0; atomIndex < num_atoms; ++atomIndex, data += stride) {
            std::string chirality;
            const RDKit::Atom* atom = mol.getAtomWithIdx(atomIndex);
            bool isPresent = atom->getPropIfPresent(RDKit::common_properties::_CIPCode, chirality);
            data[(isPresent && chirality == chiralityRString) ? 0 : 1] = FeatureValues<T>::one;
            if (atom->hasProp(RDKit::common_properties::_ChiralityPossible)) {
                data[2] = FeatureValues<T>::one;
            }
        }
        return feature_size;
    case AtomOneHotFeature::PHASE:
        for (size_t atomIndex = 0; atomIndex < num_atoms; ++atomIndex, data += stride) {
            size_t atomicNum = graph.atoms[atomIndex].atomicNum;
            size_t dataIndex = phaseCount;
            if (atomicNum - 1 < std::extent<decltype(atomicNumToPhase)>::value) {
                ElementPhase phase = atomicNumToPhase[atomicNum - 1];
                // Group numbers are 1-based, but the array indices aren't.
                dataIndex = phase - 1;
            }
            data[dataIndex] = FeatureValues<T>::one;
        }
        return feature_size;
    case AtomOneHotFeature::TYPE:
        for (size_t atomIndex = 0; atomIndex < num_atoms; ++atomIndex, data += stride) {
            size_t atomicNum = graph.atoms[atomIndex].atomicNum;
            size_t dataIndex = typeCount;
            if (atomicNum - 1 < std::extent<decltype(atomicNumToType)>::value) {
                ElementType type = atomicNumToType[atomicNum - 1];
                // Group numbers are 1-based, but the array indices aren't.
                dataIndex = type - 1;
            }
            data[dataIndex] = FeatureValues<T>::one;
        }
        return feature_size;
    case AtomOneHotFeature::GROUP:
        for (size_t atomIndex = 0; atomIndex < num_atoms; ++atomIndex, data += stride) {
            size_t atomicNum = graph.atoms[atomIndex].atomicNum;
            size_t dataIndex = groupCount;
            if (atomicNum - 1 < std::extent<decltype(atomicNumToGroupTable)>::value) {
                uint8_t group = atomicNumToGroupTable[atomicNum - 1];
                // Group numbers are 1-based, but the array indices aren't.
                dataIndex = group - 1;
            }
            data[dataIndex] = FeatureValues<T>::one;
        }
        return feature_size;
    case AtomOneHotFeature::PERIOD:
        for (size_t atomIndex = 0; atomIndex < num_atoms; ++atomIndex, data += stride) {
            size_t atomicNum = graph.atoms[atomIndex].atomicNum;
            size_t dataIndex = periodCount;
            if (atomicNum - 1 < std::extent<decltype(atomicNumToPeriodTable)>::value) {
                uint8_t period = atomicNumToPeriodTable[atomicNum - 1];
                // Period numbers are 1-based, but the array indices aren't.
                dataIndex = period - 1;
            }
            data[dataIndex] = FeatureValues<T>::one;
        }
        return feature_size;
    default:
        // Missing implementation
        assert(0);
        return feature_size;
    }
}

// Explicit instantiations, so that the function can be templated
// but still be used from other cpp files.
template size_t get_one_hot_atom_feature<int16_t>(const GraphData& graph, int16_t* data, AtomOneHotFeature feature, size_t stride);
template size_t get_one_hot_atom_feature<float>(const GraphData& graph, float* data, AtomOneHotFeature feature, size_t stride);
template size_t get_one_hot_atom_feature<double>(const GraphData& graph, double* data, AtomOneHotFeature feature, size_t stride);


// Returns the number of values per bond, required by `feature` in `get_one_hot_bond_feature`'s
// `data` argument.
size_t get_one_hot_bond_feature_size(BondFeature feature) {
    switch (feature) {
    case BondFeature::TYPE_ONE_HOT:   return bondTypeCount + 1;
    case BondFeature::STEREO_ONE_HOT: return bondStereoCount + 1;
    default:
        break;
    }
    // Missing implementation
    assert(0);
    return 0;
}

// Fills in a particular bond `feature`'s one-hot encoding into `data`, for all bonds.
// See the declaration in one_hot.h for more details.
template<typename T>
size_t get_one_hot_bond_feature(const GraphData& graph, T* data, BondFeature feature, size_t stride) {
    const size_t num_bonds = graph.num_bonds;
    const size_t feature_size = get_one_hot_bond_feature_size(feature);
    const size_t total_feature_size = feature_size * num_bonds;
    if (total_feature_size == 0) {
        return 0;
    }
    {
        T* current_data = data;
        for (size_t i = 0; i < num_bonds; ++i) {
            memset(current_data, 0, sizeof(data[0]) * feature_size);
            current_data += stride;
        }
    }
    switch (feature) {
    case BondFeature::TYPE_ONE_HOT:
        for (size_t i = 0; i < num_bonds; ++i, data += stride) {
            auto type = graph.bonds[i].bondType;
            data[bondTypeLookup[type]] = FeatureValues<T>::one;
        }
        return feature_size;
    case BondFeature::STEREO_ONE_HOT:
        for (size_t i = 0; i < num_bonds; ++i, data += stride) {
            auto stereo = graph.bonds[i].stereo;
            data[bondStereoLookup[stereo]] = FeatureValues<T>::one;
        }
        return feature_size;
    default:
        // Missing implementation
        assert(0);
        return feature_size;
    }
}

// Explicit instantiations, so that the function can be templated
// but still be used from other cpp files.
template size_t get_one_hot_bond_feature<int16_t>(const GraphData& graph, int16_t* data, BondFeature feature, size_t stride);
template size_t get_one_hot_bond_feature<float>(const GraphData& graph, float* data, BondFeature feature, size_t stride);
template size_t get_one_hot_bond_feature<double>(const GraphData& graph, double* data, BondFeature feature, size_t stride);
<|MERGE_RESOLUTION|>--- conflicted
+++ resolved
@@ -1,382 +1,375 @@
-// SPDX-FileCopyrightText: Copyright (c) 2024 NVIDIA CORPORATION & AFFILIATES. All rights reserved.
-// SPDX-License-Identifier: Apache-2.0
-
-<<<<<<< HEAD
-/**
-@file
-*/
-
-=======
-//! @file This file defines functions for one-hot atom and bond features,
-//!       declared in one_hot.h and called from features.cpp
->>>>>>> ee601ea8
-
-#include "one_hot.h"
-#include "features.h"
-#include "float_features.h"
-
-#include <GraphMol/ROMol.h>
-#include <RDGeneral/types.h>
-
-#include <stdint.h>
-#include <string>
-#include <string.h>
-#include <type_traits>
-
-// Helper class to automatically generates a reverse lookup table at compile time,
-// with `MAX_OUT` used as a sentinel to indicate that a value wasn't present
-// in the original list.
-template<size_t NUM_IN, size_t MAX_OUT>
-class OneHotLookup {
-    size_t indices[NUM_IN];
-public:
-    constexpr OneHotLookup(const size_t list[MAX_OUT]) : indices() {
-        std::fill(indices, indices + NUM_IN, MAX_OUT);
-        for (size_t i = 0; i < MAX_OUT; ++i) {
-            indices[list[i]] = i;
-        }
-    }
-    constexpr size_t operator[](size_t i) const {
-        return (i < NUM_IN) ? indices[i] : MAX_OUT;
-    }
-};
-
-// This list of elements matches ATOM_LIST in older file graphium/features/nmp.py
-constexpr size_t atomicNumList[] = {
-    6 -1, // C
-    7 -1, // N
-    8 -1, // O
-    16-1,// S
-    9 -1, // F
-    14-1,// Si
-    15-1,// P
-    17-1,// Cl
-    35-1,// Br
-    12-1,// Mg
-    11-1,// Na
-    20-1,// Ca
-    26-1,// Fe
-    33-1,// As
-    13-1,// Al
-    53-1,// I
-    5 -1,// B
-    23-1,// V
-    19-1,// K
-    81-1,// Tl
-    70-1,// Yb
-    51-1,// Sb
-    50-1,// Sn
-    47-1,// Ag
-    46-1,// Pd
-    27-1,// Co
-    34-1,// Se
-    22-1,// Ti
-    30-1,// Zn
-    1 -1,// H
-    3 -1,// Li
-    32-1,// Ge
-    29-1,// Cu
-    79-1,// Au
-    28-1,// Ni
-    48-1,// Cd
-    49-1,// In
-    25-1,// Mn
-    40-1,// Zr
-    24-1,// Cr
-    78-1,// Pt
-    80-1,// Hg
-    82-1,// Pb
-};
-constexpr size_t atomicNumCount = std::extent<decltype(atomicNumList)>::value;
-constexpr OneHotLookup<118, atomicNumCount> atomicNumLookup(atomicNumList);
-
-constexpr size_t degreeCount = 5;
-constexpr size_t valenceCount = 7;
-
-// Reverse alphabetical order, excluding "OTHER",
-// matching HYBRIDIZATION_LIST in older file graphium/features/nmp.py
-constexpr size_t hybridizationList[] = {
-    RDKit::Atom::HybridizationType::UNSPECIFIED,
-    RDKit::Atom::HybridizationType::SP3D2,
-    RDKit::Atom::HybridizationType::SP3D,
-    RDKit::Atom::HybridizationType::SP3,
-    RDKit::Atom::HybridizationType::SP2D,
-    RDKit::Atom::HybridizationType::SP2,
-    RDKit::Atom::HybridizationType::SP,
-    RDKit::Atom::HybridizationType::S,
-};
-constexpr size_t hybridizationCount = std::extent<decltype(hybridizationList)>::value;
-constexpr OneHotLookup<8, hybridizationCount> hybridizationLookup(hybridizationList);
-
-static const std::string chiralityRString("R");
-
-enum ElementPhase {
-    GAS,
-    ARTIFICIAL,
-    LIQ,
-    SOLID
-};
-// This table is from the Phase column of graphium/features/periodic_table.csv
-constexpr ElementPhase atomicNumToPhase[] = {
-    GAS, GAS,
-    SOLID, SOLID, SOLID, SOLID, GAS, GAS, GAS, GAS,
-    SOLID, SOLID, SOLID, SOLID, SOLID, SOLID, GAS, GAS,
-    SOLID, SOLID, SOLID, SOLID, SOLID, SOLID, SOLID, SOLID, SOLID, SOLID, SOLID, SOLID, SOLID, SOLID, SOLID, SOLID, LIQ, GAS,
-    SOLID, SOLID, SOLID, SOLID, SOLID, SOLID, ARTIFICIAL, SOLID, SOLID, SOLID, SOLID, SOLID, SOLID, SOLID, SOLID, SOLID, SOLID, GAS,
-    SOLID, SOLID, SOLID, SOLID, SOLID, SOLID, ARTIFICIAL, SOLID, SOLID, SOLID, SOLID, SOLID, SOLID, SOLID, SOLID, SOLID, SOLID, SOLID, SOLID, SOLID, SOLID, SOLID, SOLID, SOLID, SOLID, LIQ, SOLID, SOLID, SOLID, SOLID, SOLID, GAS,
-    SOLID, SOLID, SOLID, SOLID, SOLID, SOLID, ARTIFICIAL, ARTIFICIAL, ARTIFICIAL, ARTIFICIAL, ARTIFICIAL, ARTIFICIAL, ARTIFICIAL, ARTIFICIAL, ARTIFICIAL, ARTIFICIAL, ARTIFICIAL, ARTIFICIAL, ARTIFICIAL, ARTIFICIAL, ARTIFICIAL, ARTIFICIAL, ARTIFICIAL, ARTIFICIAL, ARTIFICIAL, ARTIFICIAL, ARTIFICIAL, ARTIFICIAL, ARTIFICIAL, ARTIFICIAL, ARTIFICIAL, ARTIFICIAL,
-};
-constexpr size_t phaseCount = 4;
-
-enum ElementType {
-    NOBLE_GAS,
-    ALKALI_METAL,
-    METAL, HALOGEN,
-    LANTHANIDE,
-    ALKALINE_EARTH_METAL,
-    TRANSITION_METAL,
-    ACTINIDE,
-    METALLOID,
-    NONE,
-    TRANSACTINIDE,
-    NONMETAL,
-
-    NUM_ELEMENT_TYPES
-};
-// This table is from the Type column of graphium/features/periodic_table.csv
-constexpr ElementType atomicNumToType[] = {
-    NONMETAL, NOBLE_GAS,
-    ALKALI_METAL, ALKALINE_EARTH_METAL, METALLOID, NONMETAL, NONMETAL, NONMETAL, HALOGEN, NOBLE_GAS,
-    ALKALI_METAL, ALKALINE_EARTH_METAL, METAL, METALLOID, NONMETAL, NONMETAL, HALOGEN, NOBLE_GAS,
-    ALKALI_METAL, ALKALINE_EARTH_METAL, TRANSITION_METAL, TRANSITION_METAL, TRANSITION_METAL, TRANSITION_METAL, TRANSITION_METAL, TRANSITION_METAL, TRANSITION_METAL, TRANSITION_METAL, TRANSITION_METAL, TRANSITION_METAL, METAL, METALLOID, METALLOID, NONMETAL, HALOGEN, NOBLE_GAS,
-    ALKALI_METAL, ALKALINE_EARTH_METAL, TRANSITION_METAL, TRANSITION_METAL, TRANSITION_METAL, TRANSITION_METAL, TRANSITION_METAL, TRANSITION_METAL, TRANSITION_METAL, TRANSITION_METAL, TRANSITION_METAL, TRANSITION_METAL, METAL, METAL, METALLOID, METALLOID, HALOGEN, NOBLE_GAS,
-    ALKALI_METAL, ALKALINE_EARTH_METAL, LANTHANIDE, LANTHANIDE, LANTHANIDE, LANTHANIDE, LANTHANIDE, LANTHANIDE, LANTHANIDE, LANTHANIDE, LANTHANIDE, LANTHANIDE, LANTHANIDE, LANTHANIDE, LANTHANIDE, LANTHANIDE, LANTHANIDE, TRANSITION_METAL, TRANSITION_METAL, TRANSITION_METAL, TRANSITION_METAL, TRANSITION_METAL, TRANSITION_METAL, TRANSITION_METAL, TRANSITION_METAL, TRANSITION_METAL, METAL, METAL, METAL, METALLOID, NOBLE_GAS,
-    ALKALI_METAL, ALKALINE_EARTH_METAL, ACTINIDE, ACTINIDE, ACTINIDE, ACTINIDE, ACTINIDE, ACTINIDE, ACTINIDE, ACTINIDE, ACTINIDE, ACTINIDE, ACTINIDE, ACTINIDE, ACTINIDE, ACTINIDE, ACTINIDE, ACTINIDE, TRANSACTINIDE, TRANSACTINIDE, TRANSACTINIDE, TRANSACTINIDE, TRANSACTINIDE, TRANSACTINIDE, TRANSACTINIDE, TRANSACTINIDE, TRANSACTINIDE, NONE, TRANSACTINIDE, NONE, TRANSACTINIDE, NONE, NOBLE_GAS
-};
-constexpr size_t typeCount = ElementType::NUM_ELEMENT_TYPES;
-
-// This matches BOND_TYPES in older file graphium/features/nmp.py
-constexpr size_t bondTypeList[] = {
-    RDKit::Bond::BondType::SINGLE,
-    RDKit::Bond::BondType::DOUBLE,
-    RDKit::Bond::BondType::TRIPLE,
-    RDKit::Bond::BondType::AROMATIC,
-};
-constexpr size_t bondTypeCount = std::extent<decltype(bondTypeList)>::value;
-constexpr OneHotLookup<22, bondTypeCount> bondTypeLookup(bondTypeList);
-
-// This matches BOND_STEREO in older file graphium/features/nmp.py
-constexpr size_t bondStereoList[] = {
-    RDKit::Bond::BondStereo::STEREONONE,
-    RDKit::Bond::BondStereo::STEREOANY,
-    RDKit::Bond::BondStereo::STEREOZ,
-    RDKit::Bond::BondStereo::STEREOE,
-    RDKit::Bond::BondStereo::STEREOCIS,
-    RDKit::Bond::BondStereo::STEREOTRANS,
-};
-constexpr size_t bondStereoCount = std::extent<decltype(bondStereoList)>::value;
-constexpr OneHotLookup<6, bondStereoCount> bondStereoLookup(bondStereoList);
-
-// Returns the number of values per atom, required by `feature` in `get_one_hot_atom_feature`'s
-// `data` argument.
-size_t get_one_hot_atom_feature_size(AtomOneHotFeature feature) {
-    switch (feature) {
-    case AtomOneHotFeature::ATOMIC_NUM:       return atomicNumCount + 1;
-    case AtomOneHotFeature::DEGREE:           return degreeCount + 1;
-    case AtomOneHotFeature::VALENCE:          return valenceCount + 1;
-    case AtomOneHotFeature::IMPLICIT_VALENCE: return valenceCount + 1;
-    case AtomOneHotFeature::HYBRIDIZATION:    return hybridizationCount + 1;
-    // "R", anything else ("S" or no value), bool for if other property present
-    case AtomOneHotFeature::CHIRALITY:        return 3;
-    case AtomOneHotFeature::PHASE:            return phaseCount + 1;
-    case AtomOneHotFeature::TYPE:             return typeCount + 1;
-    case AtomOneHotFeature::GROUP:            return groupCount + 1;
-    case AtomOneHotFeature::PERIOD:           return periodCount + 1;
-    default:
-        // Missing implementation
-        assert(0);
-        return 0;
-    }
-}
-
-// Fills in a particular atom `feature`'s one-hot encoding into `data`, for all atoms.
-// See the declaration in one_hot.h for more details.
-template<typename T>
-size_t get_one_hot_atom_feature(const GraphData& graph, T* data, AtomOneHotFeature feature, size_t stride) {
-    const size_t num_atoms = graph.num_atoms;
-    const RDKit::ROMol& mol = *graph.mol.get();
-    const size_t feature_size = get_one_hot_atom_feature_size(feature);
-    const size_t total_feature_size = feature_size * num_atoms;
-    if (total_feature_size == 0) {
-        return feature_size;
-    }
-    {
-        T* current_data = data;
-        for (size_t i = 0; i < num_atoms; ++i) {
-            memset(current_data, 0, sizeof(data[0]) * feature_size);
-            current_data += stride;
-        }
-    }
-    switch (feature) {
-    case AtomOneHotFeature::ATOMIC_NUM:
-        for (size_t atomIndex = 0; atomIndex < num_atoms; ++atomIndex, data += stride) {
-            size_t atomicNum = graph.atoms[atomIndex].atomicNum;
-            data[atomicNumLookup[atomicNum-1]] = FeatureValues<T>::one;
-        }
-        return feature_size;
-    case AtomOneHotFeature::DEGREE:
-        for (size_t atomIndex = 0; atomIndex < num_atoms; ++atomIndex, data += stride) {
-            auto degree = mol.getAtomWithIdx(atomIndex)->getDegree();
-            size_t dataIndex = (degree < degreeCount) ? degree : degreeCount;
-            data[dataIndex] = FeatureValues<T>::one;
-        }
-        return feature_size;
-    case AtomOneHotFeature::VALENCE:
-        for (size_t atomIndex = 0; atomIndex < num_atoms; ++atomIndex, data += stride) {
-            auto valence = mol.getAtomWithIdx(atomIndex)->getTotalValence();
-            size_t dataIndex = (size_t(valence) < valenceCount) ? size_t(valence) : valenceCount;
-            data[dataIndex] = FeatureValues<T>::one;
-        }
-        return feature_size;
-    case AtomOneHotFeature::IMPLICIT_VALENCE:
-        for (size_t atomIndex = 0; atomIndex < num_atoms; ++atomIndex, data += stride) {
-            auto valence = mol.getAtomWithIdx(atomIndex)->getImplicitValence();
-            size_t dataIndex = (size_t(valence) < valenceCount) ? size_t(valence) : valenceCount;
-            data[dataIndex] = FeatureValues<T>::one;
-        }
-        return feature_size;
-    case AtomOneHotFeature::HYBRIDIZATION:
-        for (size_t atomIndex = 0; atomIndex < num_atoms; ++atomIndex, data += stride) {
-            auto hybridization = mol.getAtomWithIdx(atomIndex)->getHybridization();
-            data[hybridizationLookup[hybridization]] = FeatureValues<T>::one;
-        }
-        return feature_size;
-    case AtomOneHotFeature::CHIRALITY:
-        for (size_t atomIndex = 0; atomIndex < num_atoms; ++atomIndex, data += stride) {
-            std::string chirality;
-            const RDKit::Atom* atom = mol.getAtomWithIdx(atomIndex);
-            bool isPresent = atom->getPropIfPresent(RDKit::common_properties::_CIPCode, chirality);
-            data[(isPresent && chirality == chiralityRString) ? 0 : 1] = FeatureValues<T>::one;
-            if (atom->hasProp(RDKit::common_properties::_ChiralityPossible)) {
-                data[2] = FeatureValues<T>::one;
-            }
-        }
-        return feature_size;
-    case AtomOneHotFeature::PHASE:
-        for (size_t atomIndex = 0; atomIndex < num_atoms; ++atomIndex, data += stride) {
-            size_t atomicNum = graph.atoms[atomIndex].atomicNum;
-            size_t dataIndex = phaseCount;
-            if (atomicNum - 1 < std::extent<decltype(atomicNumToPhase)>::value) {
-                ElementPhase phase = atomicNumToPhase[atomicNum - 1];
-                // Group numbers are 1-based, but the array indices aren't.
-                dataIndex = phase - 1;
-            }
-            data[dataIndex] = FeatureValues<T>::one;
-        }
-        return feature_size;
-    case AtomOneHotFeature::TYPE:
-        for (size_t atomIndex = 0; atomIndex < num_atoms; ++atomIndex, data += stride) {
-            size_t atomicNum = graph.atoms[atomIndex].atomicNum;
-            size_t dataIndex = typeCount;
-            if (atomicNum - 1 < std::extent<decltype(atomicNumToType)>::value) {
-                ElementType type = atomicNumToType[atomicNum - 1];
-                // Group numbers are 1-based, but the array indices aren't.
-                dataIndex = type - 1;
-            }
-            data[dataIndex] = FeatureValues<T>::one;
-        }
-        return feature_size;
-    case AtomOneHotFeature::GROUP:
-        for (size_t atomIndex = 0; atomIndex < num_atoms; ++atomIndex, data += stride) {
-            size_t atomicNum = graph.atoms[atomIndex].atomicNum;
-            size_t dataIndex = groupCount;
-            if (atomicNum - 1 < std::extent<decltype(atomicNumToGroupTable)>::value) {
-                uint8_t group = atomicNumToGroupTable[atomicNum - 1];
-                // Group numbers are 1-based, but the array indices aren't.
-                dataIndex = group - 1;
-            }
-            data[dataIndex] = FeatureValues<T>::one;
-        }
-        return feature_size;
-    case AtomOneHotFeature::PERIOD:
-        for (size_t atomIndex = 0; atomIndex < num_atoms; ++atomIndex, data += stride) {
-            size_t atomicNum = graph.atoms[atomIndex].atomicNum;
-            size_t dataIndex = periodCount;
-            if (atomicNum - 1 < std::extent<decltype(atomicNumToPeriodTable)>::value) {
-                uint8_t period = atomicNumToPeriodTable[atomicNum - 1];
-                // Period numbers are 1-based, but the array indices aren't.
-                dataIndex = period - 1;
-            }
-            data[dataIndex] = FeatureValues<T>::one;
-        }
-        return feature_size;
-    default:
-        // Missing implementation
-        assert(0);
-        return feature_size;
-    }
-}
-
-// Explicit instantiations, so that the function can be templated
-// but still be used from other cpp files.
-template size_t get_one_hot_atom_feature<int16_t>(const GraphData& graph, int16_t* data, AtomOneHotFeature feature, size_t stride);
-template size_t get_one_hot_atom_feature<float>(const GraphData& graph, float* data, AtomOneHotFeature feature, size_t stride);
-template size_t get_one_hot_atom_feature<double>(const GraphData& graph, double* data, AtomOneHotFeature feature, size_t stride);
-
-
-// Returns the number of values per bond, required by `feature` in `get_one_hot_bond_feature`'s
-// `data` argument.
-size_t get_one_hot_bond_feature_size(BondFeature feature) {
-    switch (feature) {
-    case BondFeature::TYPE_ONE_HOT:   return bondTypeCount + 1;
-    case BondFeature::STEREO_ONE_HOT: return bondStereoCount + 1;
-    default:
-        break;
-    }
-    // Missing implementation
-    assert(0);
-    return 0;
-}
-
-// Fills in a particular bond `feature`'s one-hot encoding into `data`, for all bonds.
-// See the declaration in one_hot.h for more details.
-template<typename T>
-size_t get_one_hot_bond_feature(const GraphData& graph, T* data, BondFeature feature, size_t stride) {
-    const size_t num_bonds = graph.num_bonds;
-    const size_t feature_size = get_one_hot_bond_feature_size(feature);
-    const size_t total_feature_size = feature_size * num_bonds;
-    if (total_feature_size == 0) {
-        return 0;
-    }
-    {
-        T* current_data = data;
-        for (size_t i = 0; i < num_bonds; ++i) {
-            memset(current_data, 0, sizeof(data[0]) * feature_size);
-            current_data += stride;
-        }
-    }
-    switch (feature) {
-    case BondFeature::TYPE_ONE_HOT:
-        for (size_t i = 0; i < num_bonds; ++i, data += stride) {
-            auto type = graph.bonds[i].bondType;
-            data[bondTypeLookup[type]] = FeatureValues<T>::one;
-        }
-        return feature_size;
-    case BondFeature::STEREO_ONE_HOT:
-        for (size_t i = 0; i < num_bonds; ++i, data += stride) {
-            auto stereo = graph.bonds[i].stereo;
-            data[bondStereoLookup[stereo]] = FeatureValues<T>::one;
-        }
-        return feature_size;
-    default:
-        // Missing implementation
-        assert(0);
-        return feature_size;
-    }
-}
-
-// Explicit instantiations, so that the function can be templated
-// but still be used from other cpp files.
-template size_t get_one_hot_bond_feature<int16_t>(const GraphData& graph, int16_t* data, BondFeature feature, size_t stride);
-template size_t get_one_hot_bond_feature<float>(const GraphData& graph, float* data, BondFeature feature, size_t stride);
-template size_t get_one_hot_bond_feature<double>(const GraphData& graph, double* data, BondFeature feature, size_t stride);
+// SPDX-FileCopyrightText: Copyright (c) 2024 NVIDIA CORPORATION & AFFILIATES. All rights reserved.
+// SPDX-License-Identifier: Apache-2.0
+
+//! @file This file defines functions for one-hot atom and bond features,
+//!       declared in one_hot.h and called from features.cpp
+
+#include "one_hot.h"
+#include "features.h"
+#include "float_features.h"
+
+#include <GraphMol/ROMol.h>
+#include <RDGeneral/types.h>
+
+#include <stdint.h>
+#include <string>
+#include <string.h>
+#include <type_traits>
+
+// Helper class to automatically generates a reverse lookup table at compile time,
+// with `MAX_OUT` used as a sentinel to indicate that a value wasn't present
+// in the original list.
+template<size_t NUM_IN, size_t MAX_OUT>
+class OneHotLookup {
+    size_t indices[NUM_IN];
+public:
+    constexpr OneHotLookup(const size_t list[MAX_OUT]) : indices() {
+        std::fill(indices, indices + NUM_IN, MAX_OUT);
+        for (size_t i = 0; i < MAX_OUT; ++i) {
+            indices[list[i]] = i;
+        }
+    }
+    constexpr size_t operator[](size_t i) const {
+        return (i < NUM_IN) ? indices[i] : MAX_OUT;
+    }
+};
+
+// This list of elements matches ATOM_LIST in older file graphium/features/nmp.py
+constexpr size_t atomicNumList[] = {
+    6 -1, // C
+    7 -1, // N
+    8 -1, // O
+    16-1,// S
+    9 -1, // F
+    14-1,// Si
+    15-1,// P
+    17-1,// Cl
+    35-1,// Br
+    12-1,// Mg
+    11-1,// Na
+    20-1,// Ca
+    26-1,// Fe
+    33-1,// As
+    13-1,// Al
+    53-1,// I
+    5 -1,// B
+    23-1,// V
+    19-1,// K
+    81-1,// Tl
+    70-1,// Yb
+    51-1,// Sb
+    50-1,// Sn
+    47-1,// Ag
+    46-1,// Pd
+    27-1,// Co
+    34-1,// Se
+    22-1,// Ti
+    30-1,// Zn
+    1 -1,// H
+    3 -1,// Li
+    32-1,// Ge
+    29-1,// Cu
+    79-1,// Au
+    28-1,// Ni
+    48-1,// Cd
+    49-1,// In
+    25-1,// Mn
+    40-1,// Zr
+    24-1,// Cr
+    78-1,// Pt
+    80-1,// Hg
+    82-1,// Pb
+};
+constexpr size_t atomicNumCount = std::extent<decltype(atomicNumList)>::value;
+constexpr OneHotLookup<118, atomicNumCount> atomicNumLookup(atomicNumList);
+
+constexpr size_t degreeCount = 5;
+constexpr size_t valenceCount = 7;
+
+// Reverse alphabetical order, excluding "OTHER",
+// matching HYBRIDIZATION_LIST in older file graphium/features/nmp.py
+constexpr size_t hybridizationList[] = {
+    RDKit::Atom::HybridizationType::UNSPECIFIED,
+    RDKit::Atom::HybridizationType::SP3D2,
+    RDKit::Atom::HybridizationType::SP3D,
+    RDKit::Atom::HybridizationType::SP3,
+    RDKit::Atom::HybridizationType::SP2D,
+    RDKit::Atom::HybridizationType::SP2,
+    RDKit::Atom::HybridizationType::SP,
+    RDKit::Atom::HybridizationType::S,
+};
+constexpr size_t hybridizationCount = std::extent<decltype(hybridizationList)>::value;
+constexpr OneHotLookup<8, hybridizationCount> hybridizationLookup(hybridizationList);
+
+static const std::string chiralityRString("R");
+
+enum ElementPhase {
+    GAS,
+    ARTIFICIAL,
+    LIQ,
+    SOLID
+};
+// This table is from the Phase column of graphium/features/periodic_table.csv
+constexpr ElementPhase atomicNumToPhase[] = {
+    GAS, GAS,
+    SOLID, SOLID, SOLID, SOLID, GAS, GAS, GAS, GAS,
+    SOLID, SOLID, SOLID, SOLID, SOLID, SOLID, GAS, GAS,
+    SOLID, SOLID, SOLID, SOLID, SOLID, SOLID, SOLID, SOLID, SOLID, SOLID, SOLID, SOLID, SOLID, SOLID, SOLID, SOLID, LIQ, GAS,
+    SOLID, SOLID, SOLID, SOLID, SOLID, SOLID, ARTIFICIAL, SOLID, SOLID, SOLID, SOLID, SOLID, SOLID, SOLID, SOLID, SOLID, SOLID, GAS,
+    SOLID, SOLID, SOLID, SOLID, SOLID, SOLID, ARTIFICIAL, SOLID, SOLID, SOLID, SOLID, SOLID, SOLID, SOLID, SOLID, SOLID, SOLID, SOLID, SOLID, SOLID, SOLID, SOLID, SOLID, SOLID, SOLID, LIQ, SOLID, SOLID, SOLID, SOLID, SOLID, GAS,
+    SOLID, SOLID, SOLID, SOLID, SOLID, SOLID, ARTIFICIAL, ARTIFICIAL, ARTIFICIAL, ARTIFICIAL, ARTIFICIAL, ARTIFICIAL, ARTIFICIAL, ARTIFICIAL, ARTIFICIAL, ARTIFICIAL, ARTIFICIAL, ARTIFICIAL, ARTIFICIAL, ARTIFICIAL, ARTIFICIAL, ARTIFICIAL, ARTIFICIAL, ARTIFICIAL, ARTIFICIAL, ARTIFICIAL, ARTIFICIAL, ARTIFICIAL, ARTIFICIAL, ARTIFICIAL, ARTIFICIAL, ARTIFICIAL,
+};
+constexpr size_t phaseCount = 4;
+
+enum ElementType {
+    NOBLE_GAS,
+    ALKALI_METAL,
+    METAL, HALOGEN,
+    LANTHANIDE,
+    ALKALINE_EARTH_METAL,
+    TRANSITION_METAL,
+    ACTINIDE,
+    METALLOID,
+    NONE,
+    TRANSACTINIDE,
+    NONMETAL,
+
+    NUM_ELEMENT_TYPES
+};
+// This table is from the Type column of graphium/features/periodic_table.csv
+constexpr ElementType atomicNumToType[] = {
+    NONMETAL, NOBLE_GAS,
+    ALKALI_METAL, ALKALINE_EARTH_METAL, METALLOID, NONMETAL, NONMETAL, NONMETAL, HALOGEN, NOBLE_GAS,
+    ALKALI_METAL, ALKALINE_EARTH_METAL, METAL, METALLOID, NONMETAL, NONMETAL, HALOGEN, NOBLE_GAS,
+    ALKALI_METAL, ALKALINE_EARTH_METAL, TRANSITION_METAL, TRANSITION_METAL, TRANSITION_METAL, TRANSITION_METAL, TRANSITION_METAL, TRANSITION_METAL, TRANSITION_METAL, TRANSITION_METAL, TRANSITION_METAL, TRANSITION_METAL, METAL, METALLOID, METALLOID, NONMETAL, HALOGEN, NOBLE_GAS,
+    ALKALI_METAL, ALKALINE_EARTH_METAL, TRANSITION_METAL, TRANSITION_METAL, TRANSITION_METAL, TRANSITION_METAL, TRANSITION_METAL, TRANSITION_METAL, TRANSITION_METAL, TRANSITION_METAL, TRANSITION_METAL, TRANSITION_METAL, METAL, METAL, METALLOID, METALLOID, HALOGEN, NOBLE_GAS,
+    ALKALI_METAL, ALKALINE_EARTH_METAL, LANTHANIDE, LANTHANIDE, LANTHANIDE, LANTHANIDE, LANTHANIDE, LANTHANIDE, LANTHANIDE, LANTHANIDE, LANTHANIDE, LANTHANIDE, LANTHANIDE, LANTHANIDE, LANTHANIDE, LANTHANIDE, LANTHANIDE, TRANSITION_METAL, TRANSITION_METAL, TRANSITION_METAL, TRANSITION_METAL, TRANSITION_METAL, TRANSITION_METAL, TRANSITION_METAL, TRANSITION_METAL, TRANSITION_METAL, METAL, METAL, METAL, METALLOID, NOBLE_GAS,
+    ALKALI_METAL, ALKALINE_EARTH_METAL, ACTINIDE, ACTINIDE, ACTINIDE, ACTINIDE, ACTINIDE, ACTINIDE, ACTINIDE, ACTINIDE, ACTINIDE, ACTINIDE, ACTINIDE, ACTINIDE, ACTINIDE, ACTINIDE, ACTINIDE, ACTINIDE, TRANSACTINIDE, TRANSACTINIDE, TRANSACTINIDE, TRANSACTINIDE, TRANSACTINIDE, TRANSACTINIDE, TRANSACTINIDE, TRANSACTINIDE, TRANSACTINIDE, NONE, TRANSACTINIDE, NONE, TRANSACTINIDE, NONE, NOBLE_GAS
+};
+constexpr size_t typeCount = ElementType::NUM_ELEMENT_TYPES;
+
+// This matches BOND_TYPES in older file graphium/features/nmp.py
+constexpr size_t bondTypeList[] = {
+    RDKit::Bond::BondType::SINGLE,
+    RDKit::Bond::BondType::DOUBLE,
+    RDKit::Bond::BondType::TRIPLE,
+    RDKit::Bond::BondType::AROMATIC,
+};
+constexpr size_t bondTypeCount = std::extent<decltype(bondTypeList)>::value;
+constexpr OneHotLookup<22, bondTypeCount> bondTypeLookup(bondTypeList);
+
+// This matches BOND_STEREO in older file graphium/features/nmp.py
+constexpr size_t bondStereoList[] = {
+    RDKit::Bond::BondStereo::STEREONONE,
+    RDKit::Bond::BondStereo::STEREOANY,
+    RDKit::Bond::BondStereo::STEREOZ,
+    RDKit::Bond::BondStereo::STEREOE,
+    RDKit::Bond::BondStereo::STEREOCIS,
+    RDKit::Bond::BondStereo::STEREOTRANS,
+};
+constexpr size_t bondStereoCount = std::extent<decltype(bondStereoList)>::value;
+constexpr OneHotLookup<6, bondStereoCount> bondStereoLookup(bondStereoList);
+
+// Returns the number of values per atom, required by `feature` in `get_one_hot_atom_feature`'s
+// `data` argument.
+size_t get_one_hot_atom_feature_size(AtomOneHotFeature feature) {
+    switch (feature) {
+    case AtomOneHotFeature::ATOMIC_NUM:       return atomicNumCount + 1;
+    case AtomOneHotFeature::DEGREE:           return degreeCount + 1;
+    case AtomOneHotFeature::VALENCE:          return valenceCount + 1;
+    case AtomOneHotFeature::IMPLICIT_VALENCE: return valenceCount + 1;
+    case AtomOneHotFeature::HYBRIDIZATION:    return hybridizationCount + 1;
+    // "R", anything else ("S" or no value), bool for if other property present
+    case AtomOneHotFeature::CHIRALITY:        return 3;
+    case AtomOneHotFeature::PHASE:            return phaseCount + 1;
+    case AtomOneHotFeature::TYPE:             return typeCount + 1;
+    case AtomOneHotFeature::GROUP:            return groupCount + 1;
+    case AtomOneHotFeature::PERIOD:           return periodCount + 1;
+    default:
+        // Missing implementation
+        assert(0);
+        return 0;
+    }
+}
+
+// Fills in a particular atom `feature`'s one-hot encoding into `data`, for all atoms.
+// See the declaration in one_hot.h for more details.
+template<typename T>
+size_t get_one_hot_atom_feature(const GraphData& graph, T* data, AtomOneHotFeature feature, size_t stride) {
+    const size_t num_atoms = graph.num_atoms;
+    const RDKit::ROMol& mol = *graph.mol.get();
+    const size_t feature_size = get_one_hot_atom_feature_size(feature);
+    const size_t total_feature_size = feature_size * num_atoms;
+    if (total_feature_size == 0) {
+        return feature_size;
+    }
+    {
+        T* current_data = data;
+        for (size_t i = 0; i < num_atoms; ++i) {
+            memset(current_data, 0, sizeof(data[0]) * feature_size);
+            current_data += stride;
+        }
+    }
+    switch (feature) {
+    case AtomOneHotFeature::ATOMIC_NUM:
+        for (size_t atomIndex = 0; atomIndex < num_atoms; ++atomIndex, data += stride) {
+            size_t atomicNum = graph.atoms[atomIndex].atomicNum;
+            data[atomicNumLookup[atomicNum-1]] = FeatureValues<T>::one;
+        }
+        return feature_size;
+    case AtomOneHotFeature::DEGREE:
+        for (size_t atomIndex = 0; atomIndex < num_atoms; ++atomIndex, data += stride) {
+            auto degree = mol.getAtomWithIdx(atomIndex)->getDegree();
+            size_t dataIndex = (degree < degreeCount) ? degree : degreeCount;
+            data[dataIndex] = FeatureValues<T>::one;
+        }
+        return feature_size;
+    case AtomOneHotFeature::VALENCE:
+        for (size_t atomIndex = 0; atomIndex < num_atoms; ++atomIndex, data += stride) {
+            auto valence = mol.getAtomWithIdx(atomIndex)->getTotalValence();
+            size_t dataIndex = (size_t(valence) < valenceCount) ? size_t(valence) : valenceCount;
+            data[dataIndex] = FeatureValues<T>::one;
+        }
+        return feature_size;
+    case AtomOneHotFeature::IMPLICIT_VALENCE:
+        for (size_t atomIndex = 0; atomIndex < num_atoms; ++atomIndex, data += stride) {
+            auto valence = mol.getAtomWithIdx(atomIndex)->getImplicitValence();
+            size_t dataIndex = (size_t(valence) < valenceCount) ? size_t(valence) : valenceCount;
+            data[dataIndex] = FeatureValues<T>::one;
+        }
+        return feature_size;
+    case AtomOneHotFeature::HYBRIDIZATION:
+        for (size_t atomIndex = 0; atomIndex < num_atoms; ++atomIndex, data += stride) {
+            auto hybridization = mol.getAtomWithIdx(atomIndex)->getHybridization();
+            data[hybridizationLookup[hybridization]] = FeatureValues<T>::one;
+        }
+        return feature_size;
+    case AtomOneHotFeature::CHIRALITY:
+        for (size_t atomIndex = 0; atomIndex < num_atoms; ++atomIndex, data += stride) {
+            std::string chirality;
+            const RDKit::Atom* atom = mol.getAtomWithIdx(atomIndex);
+            bool isPresent = atom->getPropIfPresent(RDKit::common_properties::_CIPCode, chirality);
+            data[(isPresent && chirality == chiralityRString) ? 0 : 1] = FeatureValues<T>::one;
+            if (atom->hasProp(RDKit::common_properties::_ChiralityPossible)) {
+                data[2] = FeatureValues<T>::one;
+            }
+        }
+        return feature_size;
+    case AtomOneHotFeature::PHASE:
+        for (size_t atomIndex = 0; atomIndex < num_atoms; ++atomIndex, data += stride) {
+            size_t atomicNum = graph.atoms[atomIndex].atomicNum;
+            size_t dataIndex = phaseCount;
+            if (atomicNum - 1 < std::extent<decltype(atomicNumToPhase)>::value) {
+                ElementPhase phase = atomicNumToPhase[atomicNum - 1];
+                // Group numbers are 1-based, but the array indices aren't.
+                dataIndex = phase - 1;
+            }
+            data[dataIndex] = FeatureValues<T>::one;
+        }
+        return feature_size;
+    case AtomOneHotFeature::TYPE:
+        for (size_t atomIndex = 0; atomIndex < num_atoms; ++atomIndex, data += stride) {
+            size_t atomicNum = graph.atoms[atomIndex].atomicNum;
+            size_t dataIndex = typeCount;
+            if (atomicNum - 1 < std::extent<decltype(atomicNumToType)>::value) {
+                ElementType type = atomicNumToType[atomicNum - 1];
+                // Group numbers are 1-based, but the array indices aren't.
+                dataIndex = type - 1;
+            }
+            data[dataIndex] = FeatureValues<T>::one;
+        }
+        return feature_size;
+    case AtomOneHotFeature::GROUP:
+        for (size_t atomIndex = 0; atomIndex < num_atoms; ++atomIndex, data += stride) {
+            size_t atomicNum = graph.atoms[atomIndex].atomicNum;
+            size_t dataIndex = groupCount;
+            if (atomicNum - 1 < std::extent<decltype(atomicNumToGroupTable)>::value) {
+                uint8_t group = atomicNumToGroupTable[atomicNum - 1];
+                // Group numbers are 1-based, but the array indices aren't.
+                dataIndex = group - 1;
+            }
+            data[dataIndex] = FeatureValues<T>::one;
+        }
+        return feature_size;
+    case AtomOneHotFeature::PERIOD:
+        for (size_t atomIndex = 0; atomIndex < num_atoms; ++atomIndex, data += stride) {
+            size_t atomicNum = graph.atoms[atomIndex].atomicNum;
+            size_t dataIndex = periodCount;
+            if (atomicNum - 1 < std::extent<decltype(atomicNumToPeriodTable)>::value) {
+                uint8_t period = atomicNumToPeriodTable[atomicNum - 1];
+                // Period numbers are 1-based, but the array indices aren't.
+                dataIndex = period - 1;
+            }
+            data[dataIndex] = FeatureValues<T>::one;
+        }
+        return feature_size;
+    default:
+        // Missing implementation
+        assert(0);
+        return feature_size;
+    }
+}
+
+// Explicit instantiations, so that the function can be templated
+// but still be used from other cpp files.
+template size_t get_one_hot_atom_feature<int16_t>(const GraphData& graph, int16_t* data, AtomOneHotFeature feature, size_t stride);
+template size_t get_one_hot_atom_feature<float>(const GraphData& graph, float* data, AtomOneHotFeature feature, size_t stride);
+template size_t get_one_hot_atom_feature<double>(const GraphData& graph, double* data, AtomOneHotFeature feature, size_t stride);
+
+
+// Returns the number of values per bond, required by `feature` in `get_one_hot_bond_feature`'s
+// `data` argument.
+size_t get_one_hot_bond_feature_size(BondFeature feature) {
+    switch (feature) {
+    case BondFeature::TYPE_ONE_HOT:   return bondTypeCount + 1;
+    case BondFeature::STEREO_ONE_HOT: return bondStereoCount + 1;
+    default:
+        break;
+    }
+    // Missing implementation
+    assert(0);
+    return 0;
+}
+
+// Fills in a particular bond `feature`'s one-hot encoding into `data`, for all bonds.
+// See the declaration in one_hot.h for more details.
+template<typename T>
+size_t get_one_hot_bond_feature(const GraphData& graph, T* data, BondFeature feature, size_t stride) {
+    const size_t num_bonds = graph.num_bonds;
+    const size_t feature_size = get_one_hot_bond_feature_size(feature);
+    const size_t total_feature_size = feature_size * num_bonds;
+    if (total_feature_size == 0) {
+        return 0;
+    }
+    {
+        T* current_data = data;
+        for (size_t i = 0; i < num_bonds; ++i) {
+            memset(current_data, 0, sizeof(data[0]) * feature_size);
+            current_data += stride;
+        }
+    }
+    switch (feature) {
+    case BondFeature::TYPE_ONE_HOT:
+        for (size_t i = 0; i < num_bonds; ++i, data += stride) {
+            auto type = graph.bonds[i].bondType;
+            data[bondTypeLookup[type]] = FeatureValues<T>::one;
+        }
+        return feature_size;
+    case BondFeature::STEREO_ONE_HOT:
+        for (size_t i = 0; i < num_bonds; ++i, data += stride) {
+            auto stereo = graph.bonds[i].stereo;
+            data[bondStereoLookup[stereo]] = FeatureValues<T>::one;
+        }
+        return feature_size;
+    default:
+        // Missing implementation
+        assert(0);
+        return feature_size;
+    }
+}
+
+// Explicit instantiations, so that the function can be templated
+// but still be used from other cpp files.
+template size_t get_one_hot_bond_feature<int16_t>(const GraphData& graph, int16_t* data, BondFeature feature, size_t stride);
+template size_t get_one_hot_bond_feature<float>(const GraphData& graph, float* data, BondFeature feature, size_t stride);
+template size_t get_one_hot_bond_feature<double>(const GraphData& graph, double* data, BondFeature feature, size_t stride);