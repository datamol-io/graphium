--- conflicted
+++ resolved
@@ -1,16 +1,9 @@
 // SPDX-FileCopyrightText: Copyright (c) 2024 NVIDIA CORPORATION & AFFILIATES. All rights reserved.
 // SPDX-License-Identifier: Apache-2.0
 
-<<<<<<< HEAD
-/**
-@file
-*/
-
-=======
 //! @file This file defines and instantiates the `compute_laplacian_eigendecomp`
 //!       and `find_components` functions, declared in spectral.h
 //!       and called from features.cpp
->>>>>>> ee601ea8
 
 #include "spectral.h"
 
