// SPDX-FileCopyrightText: Copyright (c) 2024 NVIDIA CORPORATION & AFFILIATES. All rights reserved.
// SPDX-License-Identifier: Apache-2.0

<<<<<<< HEAD
/**
@file
*/
=======
//! @file This file defines and instantiates the `compute_commute_distances`
//!       function, declared in commute.h and called from features.cpp
>>>>>>> ee601ea8

#include "commute.h"

#include "electrostatic.h"
#include "spectral.h"

#include <stdint.h>
#include <vector>

// Computes the "commute distance" between each pair of nodes, outputting to `matrix`.
// See the declaration in commute.h for more details.
template<typename T>
void compute_commute_distances(
    const uint32_t n,
    const uint32_t* row_starts,
    const uint32_t* neighbors,
    LaplacianData<T>& data,
    std::vector<T>& laplacian_pseudoinverse,
    std::vector<T>& matrix,
    const T* weights) {

    if (laplacian_pseudoinverse.size() == 0) {
        compute_laplacian_pseudoinverse(n, row_starts, neighbors, data, laplacian_pseudoinverse, weights);
    }

    T full_sum = T(0);
    if (weights != nullptr) {
        for (size_t i = 0, weights_size = row_starts[n]; i < weights_size; ++i) {
            full_sum += weights[i];
        }
    }
    else {
        // Unweighted, so just twice the unique edge count
        // (each edge appears twice in neighbors)
        full_sum = T(row_starts[n]);
    }

    // Allocate the memory for the output
    matrix.resize(n * n);

    // Compute the distances from the pseudoinverse
    for (size_t row = 0, row_diag_index = 0, i = 0; row < n; ++row, row_diag_index += (n + 1)) {
        for (size_t col = 0, col_diag_index = 0; col < n; ++col, ++i, col_diag_index += (n + 1)) {
            matrix[i] = full_sum * (
                laplacian_pseudoinverse[row_diag_index]
                + laplacian_pseudoinverse[col_diag_index]
                - 2 * laplacian_pseudoinverse[row*n + col]);
        }
    }
}

// Explicit instantiations of `compute_commute_distances` for `float` and `double`
template void compute_commute_distances<float>(
    const uint32_t n,
    const uint32_t* row_starts,
    const uint32_t* neighbors,
    LaplacianData<float>& data,
    std::vector<float>& laplacian_pseudoinverse,
    std::vector<float>& matrix,
    const float* weights);
template void compute_commute_distances<double>(
    const uint32_t n,
    const uint32_t* row_starts,
    const uint32_t* neighbors,
    LaplacianData<double>& data,
    std::vector<double>& laplacian_pseudoinverse,
    std::vector<double>& matrix,
    const double* weights);
<|MERGE_RESOLUTION|>--- conflicted
+++ resolved
@@ -1,79 +1,73 @@
-// SPDX-FileCopyrightText: Copyright (c) 2024 NVIDIA CORPORATION & AFFILIATES. All rights reserved.
-// SPDX-License-Identifier: Apache-2.0
-
-<<<<<<< HEAD
-/**
-@file
-*/
-=======
-//! @file This file defines and instantiates the `compute_commute_distances`
-//!       function, declared in commute.h and called from features.cpp
->>>>>>> ee601ea8
-
-#include "commute.h"
-
-#include "electrostatic.h"
-#include "spectral.h"
-
-#include <stdint.h>
-#include <vector>
-
-// Computes the "commute distance" between each pair of nodes, outputting to `matrix`.
-// See the declaration in commute.h for more details.
-template<typename T>
-void compute_commute_distances(
-    const uint32_t n,
-    const uint32_t* row_starts,
-    const uint32_t* neighbors,
-    LaplacianData<T>& data,
-    std::vector<T>& laplacian_pseudoinverse,
-    std::vector<T>& matrix,
-    const T* weights) {
-
-    if (laplacian_pseudoinverse.size() == 0) {
-        compute_laplacian_pseudoinverse(n, row_starts, neighbors, data, laplacian_pseudoinverse, weights);
-    }
-
-    T full_sum = T(0);
-    if (weights != nullptr) {
-        for (size_t i = 0, weights_size = row_starts[n]; i < weights_size; ++i) {
-            full_sum += weights[i];
-        }
-    }
-    else {
-        // Unweighted, so just twice the unique edge count
-        // (each edge appears twice in neighbors)
-        full_sum = T(row_starts[n]);
-    }
-
-    // Allocate the memory for the output
-    matrix.resize(n * n);
-
-    // Compute the distances from the pseudoinverse
-    for (size_t row = 0, row_diag_index = 0, i = 0; row < n; ++row, row_diag_index += (n + 1)) {
-        for (size_t col = 0, col_diag_index = 0; col < n; ++col, ++i, col_diag_index += (n + 1)) {
-            matrix[i] = full_sum * (
-                laplacian_pseudoinverse[row_diag_index]
-                + laplacian_pseudoinverse[col_diag_index]
-                - 2 * laplacian_pseudoinverse[row*n + col]);
-        }
-    }
-}
-
-// Explicit instantiations of `compute_commute_distances` for `float` and `double`
-template void compute_commute_distances<float>(
-    const uint32_t n,
-    const uint32_t* row_starts,
-    const uint32_t* neighbors,
-    LaplacianData<float>& data,
-    std::vector<float>& laplacian_pseudoinverse,
-    std::vector<float>& matrix,
-    const float* weights);
-template void compute_commute_distances<double>(
-    const uint32_t n,
-    const uint32_t* row_starts,
-    const uint32_t* neighbors,
-    LaplacianData<double>& data,
-    std::vector<double>& laplacian_pseudoinverse,
-    std::vector<double>& matrix,
-    const double* weights);
+// SPDX-FileCopyrightText: Copyright (c) 2024 NVIDIA CORPORATION & AFFILIATES. All rights reserved.
+// SPDX-License-Identifier: Apache-2.0
+
+//! @file This file defines and instantiates the `compute_commute_distances`
+//!       function, declared in commute.h and called from features.cpp
+
+#include "commute.h"
+
+#include "electrostatic.h"
+#include "spectral.h"
+
+#include <stdint.h>
+#include <vector>
+
+// Computes the "commute distance" between each pair of nodes, outputting to `matrix`.
+// See the declaration in commute.h for more details.
+template<typename T>
+void compute_commute_distances(
+    const uint32_t n,
+    const uint32_t* row_starts,
+    const uint32_t* neighbors,
+    LaplacianData<T>& data,
+    std::vector<T>& laplacian_pseudoinverse,
+    std::vector<T>& matrix,
+    const T* weights) {
+
+    if (laplacian_pseudoinverse.size() == 0) {
+        compute_laplacian_pseudoinverse(n, row_starts, neighbors, data, laplacian_pseudoinverse, weights);
+    }
+
+    T full_sum = T(0);
+    if (weights != nullptr) {
+        for (size_t i = 0, weights_size = row_starts[n]; i < weights_size; ++i) {
+            full_sum += weights[i];
+        }
+    }
+    else {
+        // Unweighted, so just twice the unique edge count
+        // (each edge appears twice in neighbors)
+        full_sum = T(row_starts[n]);
+    }
+
+    // Allocate the memory for the output
+    matrix.resize(n * n);
+
+    // Compute the distances from the pseudoinverse
+    for (size_t row = 0, row_diag_index = 0, i = 0; row < n; ++row, row_diag_index += (n + 1)) {
+        for (size_t col = 0, col_diag_index = 0; col < n; ++col, ++i, col_diag_index += (n + 1)) {
+            matrix[i] = full_sum * (
+                laplacian_pseudoinverse[row_diag_index]
+                + laplacian_pseudoinverse[col_diag_index]
+                - 2 * laplacian_pseudoinverse[row*n + col]);
+        }
+    }
+}
+
+// Explicit instantiations of `compute_commute_distances` for `float` and `double`
+template void compute_commute_distances<float>(
+    const uint32_t n,
+    const uint32_t* row_starts,
+    const uint32_t* neighbors,
+    LaplacianData<float>& data,
+    std::vector<float>& laplacian_pseudoinverse,
+    std::vector<float>& matrix,
+    const float* weights);
+template void compute_commute_distances<double>(
+    const uint32_t n,
+    const uint32_t* row_starts,
+    const uint32_t* neighbors,
+    LaplacianData<double>& data,
+    std::vector<double>& laplacian_pseudoinverse,
+    std::vector<double>& matrix,
+    const double* weights);