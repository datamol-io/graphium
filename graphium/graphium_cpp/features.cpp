--- conflicted
+++ resolved
@@ -1,15 +1,8 @@
 // SPDX-FileCopyrightText: Copyright (c) 2024 NVIDIA CORPORATION & AFFILIATES. All rights reserved.
 // SPDX-License-Identifier: Apache-2.0
 
-<<<<<<< HEAD
-/**
-@file
-*/
-
-=======
 //! @file This file defines generic feature-related functions,
 //!       some of which are declared in features.h for exporting to Python.
->>>>>>> ee601ea8
 
 #define DEBUG_LOGGING 0
 
