// SPDX-FileCopyrightText: Copyright (c) 2024 NVIDIA CORPORATION & AFFILIATES. All rights reserved.
// SPDX-License-Identifier: Apache-2.0

<<<<<<< HEAD
/**
@file
*/

=======
//! @file This file defines and instantiates the `compute_rwse` function,
//!       declared in random_walk.h and called from features.cpp
>>>>>>> ee601ea8

#include "random_walk.h"

#include <assert.h>
#include <cmath>
#include <stdint.h>
#include <utility>
#include <vector>

//! Multiplies the dense `n` by `n` matrix `in_matrix` by the sparse `n` by `n` matrix in CSC
//! format (transpose of CSR format) represented by `neighbor_starts`, `neighbors`, and
//! `col_major_weights`, writing the results into `out_matrix`.
template<typename T>
void multiply_dense_by_sparse(uint32_t n, T* out_matrix, const T* in_matrix, const uint32_t* neighbor_starts, const uint32_t* neighbors, const T* col_major_weights) {
    for (uint32_t row = 0; row < n; ++row) {
        T* out_row_start = out_matrix + row * n;
        const T* in_row_start = in_matrix + row * n;
        for (uint32_t col = 0; col < n; ++col) {
            T sum = T(0);
            // The adjacency is symmetric, so rows and cols are swappable there,
            // but the weights might not be, so for fast access, we want column major weights.
            const uint32_t* neighbors_start = neighbors + neighbor_starts[col];
            const uint32_t* neighbors_end = neighbors + neighbor_starts[col+1];
            const T* weights_start = col_major_weights + neighbor_starts[col];
            for (; neighbors_start != neighbors_end; ++neighbors_start, ++weights_start) {
                sum += *weights_start * in_row_start[*neighbors_start];
            }
            out_row_start[col] = sum;
        }
    }
}

// Computes random walk data about the graph, either probabilities or transfer amounts
// after certain numbers of steps, outputting the values to `output`.
// See the declaration in random_walk.h for more details.
template<typename T>
void compute_rwse(
    const uint32_t num_powers,
    const uint64_t* powers,
    const uint32_t n,
    const uint32_t* neighbor_starts,
    const uint32_t* neighbors,
    RandomWalkDataOption option,
    std::vector<T>& output,
    int space_dim) {

    // Cast one n to size_t to avoid integer overflow if n >= 65536
    if (option == RandomWalkDataOption::PROBABILITIES) {
        output.resize(num_powers * size_t(n));
    }
    else {
        output.resize(num_powers * size_t(n) * n);
    }

    if (num_powers == 0) {
        return;
    }
    if (n == 1) {
        // Special case: All ones for single node, matching original code
        for (uint32_t i = 0; i < output.size(); ++i) {
            output[i] = T(1);
        }
        return;
    }

    // Initialize this to represent column major D^-1 * adj
    std::vector<T> col_major_weights;
    col_major_weights.resize(neighbor_starts[n]);
    for (uint32_t col = 0, i = 0; col < n; ++col) {
        const uint32_t* neighbor_start = neighbors + neighbor_starts[col];
        const uint32_t* neighbor_end = neighbors + neighbor_starts[col+1];
        for (; neighbor_start != neighbor_end; ++neighbor_start, ++i) {
            const uint32_t neighbor = *neighbor_start;
            uint32_t neighbor_degree = neighbor_starts[neighbor + 1] - neighbor_starts[neighbor];
            T degree_inv = (neighbor_degree == 0) ? T(0) : T(1) / T(neighbor_degree);
            col_major_weights[i] = degree_inv;
        }
    }

    // Space for 2 matrices, to alternate between them
    std::vector<T> matrix;
    matrix.resize(2 * size_t(n) * n, T(0));
    T* matrix0 = matrix.data();
    T* matrix1 = matrix.data() + size_t(n) * n;
    uint64_t current_power = 0;
    // Initialize current matrix to identity matrix
    for (size_t i = 0, diag_index = 0; i < n; ++i, diag_index += (n+1)) {
        matrix0[diag_index] = T(1);
    }

    for (uint32_t power_index = 0; power_index < num_powers; ++power_index) {
        const uint64_t target_power = powers[power_index];
        assert(target_power >= current_power);
        while (target_power > current_power) {
            std::swap(matrix0, matrix1);
            multiply_dense_by_sparse(n, matrix0, matrix1, neighbor_starts, neighbors, col_major_weights.data());
            ++current_power;
        }

        // Copy results to output
        if (option == RandomWalkDataOption::PROBABILITIES) {
            const T scale_factor = (space_dim == 0) ? T(1) : T(std::pow(T(target_power), T(0.5) * T(space_dim)));
            // Just copy the diagonal values
            for (size_t i = 0, diag_index = 0; i < n; ++i, diag_index += (n + 1)) {
                output[i * num_powers + power_index] = scale_factor * matrix0[diag_index];
            }
        }
        else {
            // Copy transition probabilities, making sure the dimensions are correct, because matrix0 isn't symmetric.
            // Least significant dimension is num_powers
            // Middle dimension is the columns across a single row of matrix0
            // Most significant dimension is the rows of the matrix0
            const size_t row_stride = num_powers * size_t(n);
            for (size_t row = 0, i = 0; row < n; ++row) {
                for (size_t col = 0; col < n; ++col, ++i) {
                    output[row * row_stride + col * num_powers + power_index] = matrix0[i];
                }
            }
        }
    }
}

// Explicit instantiations of `compute_rwse` for `float` and `double`
template void compute_rwse<float>(
    const uint32_t num_powers,
    const uint64_t* powers,
    const uint32_t n,
    const uint32_t* neighbor_starts,
    const uint32_t* neighbors,
    RandomWalkDataOption option,
    std::vector<float>& output,
    int space_dim);
template void compute_rwse<double>(
    const uint32_t num_powers,
    const uint64_t* powers,
    const uint32_t n,
    const uint32_t* neighbor_starts,
    const uint32_t* neighbors,
    RandomWalkDataOption option,
    std::vector<double>& output,
    int space_dim);
<|MERGE_RESOLUTION|>--- conflicted
+++ resolved
@@ -1,153 +1,146 @@
-// SPDX-FileCopyrightText: Copyright (c) 2024 NVIDIA CORPORATION & AFFILIATES. All rights reserved.
-// SPDX-License-Identifier: Apache-2.0
-
-<<<<<<< HEAD
-/**
-@file
-*/
-
-=======
-//! @file This file defines and instantiates the `compute_rwse` function,
-//!       declared in random_walk.h and called from features.cpp
->>>>>>> ee601ea8
-
-#include "random_walk.h"
-
-#include <assert.h>
-#include <cmath>
-#include <stdint.h>
-#include <utility>
-#include <vector>
-
-//! Multiplies the dense `n` by `n` matrix `in_matrix` by the sparse `n` by `n` matrix in CSC
-//! format (transpose of CSR format) represented by `neighbor_starts`, `neighbors`, and
-//! `col_major_weights`, writing the results into `out_matrix`.
-template<typename T>
-void multiply_dense_by_sparse(uint32_t n, T* out_matrix, const T* in_matrix, const uint32_t* neighbor_starts, const uint32_t* neighbors, const T* col_major_weights) {
-    for (uint32_t row = 0; row < n; ++row) {
-        T* out_row_start = out_matrix + row * n;
-        const T* in_row_start = in_matrix + row * n;
-        for (uint32_t col = 0; col < n; ++col) {
-            T sum = T(0);
-            // The adjacency is symmetric, so rows and cols are swappable there,
-            // but the weights might not be, so for fast access, we want column major weights.
-            const uint32_t* neighbors_start = neighbors + neighbor_starts[col];
-            const uint32_t* neighbors_end = neighbors + neighbor_starts[col+1];
-            const T* weights_start = col_major_weights + neighbor_starts[col];
-            for (; neighbors_start != neighbors_end; ++neighbors_start, ++weights_start) {
-                sum += *weights_start * in_row_start[*neighbors_start];
-            }
-            out_row_start[col] = sum;
-        }
-    }
-}
-
-// Computes random walk data about the graph, either probabilities or transfer amounts
-// after certain numbers of steps, outputting the values to `output`.
-// See the declaration in random_walk.h for more details.
-template<typename T>
-void compute_rwse(
-    const uint32_t num_powers,
-    const uint64_t* powers,
-    const uint32_t n,
-    const uint32_t* neighbor_starts,
-    const uint32_t* neighbors,
-    RandomWalkDataOption option,
-    std::vector<T>& output,
-    int space_dim) {
-
-    // Cast one n to size_t to avoid integer overflow if n >= 65536
-    if (option == RandomWalkDataOption::PROBABILITIES) {
-        output.resize(num_powers * size_t(n));
-    }
-    else {
-        output.resize(num_powers * size_t(n) * n);
-    }
-
-    if (num_powers == 0) {
-        return;
-    }
-    if (n == 1) {
-        // Special case: All ones for single node, matching original code
-        for (uint32_t i = 0; i < output.size(); ++i) {
-            output[i] = T(1);
-        }
-        return;
-    }
-
-    // Initialize this to represent column major D^-1 * adj
-    std::vector<T> col_major_weights;
-    col_major_weights.resize(neighbor_starts[n]);
-    for (uint32_t col = 0, i = 0; col < n; ++col) {
-        const uint32_t* neighbor_start = neighbors + neighbor_starts[col];
-        const uint32_t* neighbor_end = neighbors + neighbor_starts[col+1];
-        for (; neighbor_start != neighbor_end; ++neighbor_start, ++i) {
-            const uint32_t neighbor = *neighbor_start;
-            uint32_t neighbor_degree = neighbor_starts[neighbor + 1] - neighbor_starts[neighbor];
-            T degree_inv = (neighbor_degree == 0) ? T(0) : T(1) / T(neighbor_degree);
-            col_major_weights[i] = degree_inv;
-        }
-    }
-
-    // Space for 2 matrices, to alternate between them
-    std::vector<T> matrix;
-    matrix.resize(2 * size_t(n) * n, T(0));
-    T* matrix0 = matrix.data();
-    T* matrix1 = matrix.data() + size_t(n) * n;
-    uint64_t current_power = 0;
-    // Initialize current matrix to identity matrix
-    for (size_t i = 0, diag_index = 0; i < n; ++i, diag_index += (n+1)) {
-        matrix0[diag_index] = T(1);
-    }
-
-    for (uint32_t power_index = 0; power_index < num_powers; ++power_index) {
-        const uint64_t target_power = powers[power_index];
-        assert(target_power >= current_power);
-        while (target_power > current_power) {
-            std::swap(matrix0, matrix1);
-            multiply_dense_by_sparse(n, matrix0, matrix1, neighbor_starts, neighbors, col_major_weights.data());
-            ++current_power;
-        }
-
-        // Copy results to output
-        if (option == RandomWalkDataOption::PROBABILITIES) {
-            const T scale_factor = (space_dim == 0) ? T(1) : T(std::pow(T(target_power), T(0.5) * T(space_dim)));
-            // Just copy the diagonal values
-            for (size_t i = 0, diag_index = 0; i < n; ++i, diag_index += (n + 1)) {
-                output[i * num_powers + power_index] = scale_factor * matrix0[diag_index];
-            }
-        }
-        else {
-            // Copy transition probabilities, making sure the dimensions are correct, because matrix0 isn't symmetric.
-            // Least significant dimension is num_powers
-            // Middle dimension is the columns across a single row of matrix0
-            // Most significant dimension is the rows of the matrix0
-            const size_t row_stride = num_powers * size_t(n);
-            for (size_t row = 0, i = 0; row < n; ++row) {
-                for (size_t col = 0; col < n; ++col, ++i) {
-                    output[row * row_stride + col * num_powers + power_index] = matrix0[i];
-                }
-            }
-        }
-    }
-}
-
-// Explicit instantiations of `compute_rwse` for `float` and `double`
-template void compute_rwse<float>(
-    const uint32_t num_powers,
-    const uint64_t* powers,
-    const uint32_t n,
-    const uint32_t* neighbor_starts,
-    const uint32_t* neighbors,
-    RandomWalkDataOption option,
-    std::vector<float>& output,
-    int space_dim);
-template void compute_rwse<double>(
-    const uint32_t num_powers,
-    const uint64_t* powers,
-    const uint32_t n,
-    const uint32_t* neighbor_starts,
-    const uint32_t* neighbors,
-    RandomWalkDataOption option,
-    std::vector<double>& output,
-    int space_dim);
+// SPDX-FileCopyrightText: Copyright (c) 2024 NVIDIA CORPORATION & AFFILIATES. All rights reserved.
+// SPDX-License-Identifier: Apache-2.0
+
+//! @file This file defines and instantiates the `compute_rwse` function,
+//!       declared in random_walk.h and called from features.cpp
+
+#include "random_walk.h"
+
+#include <assert.h>
+#include <cmath>
+#include <stdint.h>
+#include <utility>
+#include <vector>
+
+//! Multiplies the dense `n` by `n` matrix `in_matrix` by the sparse `n` by `n` matrix in CSC
+//! format (transpose of CSR format) represented by `neighbor_starts`, `neighbors`, and
+//! `col_major_weights`, writing the results into `out_matrix`.
+template<typename T>
+void multiply_dense_by_sparse(uint32_t n, T* out_matrix, const T* in_matrix, const uint32_t* neighbor_starts, const uint32_t* neighbors, const T* col_major_weights) {
+    for (uint32_t row = 0; row < n; ++row) {
+        T* out_row_start = out_matrix + row * n;
+        const T* in_row_start = in_matrix + row * n;
+        for (uint32_t col = 0; col < n; ++col) {
+            T sum = T(0);
+            // The adjacency is symmetric, so rows and cols are swappable there,
+            // but the weights might not be, so for fast access, we want column major weights.
+            const uint32_t* neighbors_start = neighbors + neighbor_starts[col];
+            const uint32_t* neighbors_end = neighbors + neighbor_starts[col+1];
+            const T* weights_start = col_major_weights + neighbor_starts[col];
+            for (; neighbors_start != neighbors_end; ++neighbors_start, ++weights_start) {
+                sum += *weights_start * in_row_start[*neighbors_start];
+            }
+            out_row_start[col] = sum;
+        }
+    }
+}
+
+// Computes random walk data about the graph, either probabilities or transfer amounts
+// after certain numbers of steps, outputting the values to `output`.
+// See the declaration in random_walk.h for more details.
+template<typename T>
+void compute_rwse(
+    const uint32_t num_powers,
+    const uint64_t* powers,
+    const uint32_t n,
+    const uint32_t* neighbor_starts,
+    const uint32_t* neighbors,
+    RandomWalkDataOption option,
+    std::vector<T>& output,
+    int space_dim) {
+
+    // Cast one n to size_t to avoid integer overflow if n >= 65536
+    if (option == RandomWalkDataOption::PROBABILITIES) {
+        output.resize(num_powers * size_t(n));
+    }
+    else {
+        output.resize(num_powers * size_t(n) * n);
+    }
+
+    if (num_powers == 0) {
+        return;
+    }
+    if (n == 1) {
+        // Special case: All ones for single node, matching original code
+        for (uint32_t i = 0; i < output.size(); ++i) {
+            output[i] = T(1);
+        }
+        return;
+    }
+
+    // Initialize this to represent column major D^-1 * adj
+    std::vector<T> col_major_weights;
+    col_major_weights.resize(neighbor_starts[n]);
+    for (uint32_t col = 0, i = 0; col < n; ++col) {
+        const uint32_t* neighbor_start = neighbors + neighbor_starts[col];
+        const uint32_t* neighbor_end = neighbors + neighbor_starts[col+1];
+        for (; neighbor_start != neighbor_end; ++neighbor_start, ++i) {
+            const uint32_t neighbor = *neighbor_start;
+            uint32_t neighbor_degree = neighbor_starts[neighbor + 1] - neighbor_starts[neighbor];
+            T degree_inv = (neighbor_degree == 0) ? T(0) : T(1) / T(neighbor_degree);
+            col_major_weights[i] = degree_inv;
+        }
+    }
+
+    // Space for 2 matrices, to alternate between them
+    std::vector<T> matrix;
+    matrix.resize(2 * size_t(n) * n, T(0));
+    T* matrix0 = matrix.data();
+    T* matrix1 = matrix.data() + size_t(n) * n;
+    uint64_t current_power = 0;
+    // Initialize current matrix to identity matrix
+    for (size_t i = 0, diag_index = 0; i < n; ++i, diag_index += (n+1)) {
+        matrix0[diag_index] = T(1);
+    }
+
+    for (uint32_t power_index = 0; power_index < num_powers; ++power_index) {
+        const uint64_t target_power = powers[power_index];
+        assert(target_power >= current_power);
+        while (target_power > current_power) {
+            std::swap(matrix0, matrix1);
+            multiply_dense_by_sparse(n, matrix0, matrix1, neighbor_starts, neighbors, col_major_weights.data());
+            ++current_power;
+        }
+
+        // Copy results to output
+        if (option == RandomWalkDataOption::PROBABILITIES) {
+            const T scale_factor = (space_dim == 0) ? T(1) : T(std::pow(T(target_power), T(0.5) * T(space_dim)));
+            // Just copy the diagonal values
+            for (size_t i = 0, diag_index = 0; i < n; ++i, diag_index += (n + 1)) {
+                output[i * num_powers + power_index] = scale_factor * matrix0[diag_index];
+            }
+        }
+        else {
+            // Copy transition probabilities, making sure the dimensions are correct, because matrix0 isn't symmetric.
+            // Least significant dimension is num_powers
+            // Middle dimension is the columns across a single row of matrix0
+            // Most significant dimension is the rows of the matrix0
+            const size_t row_stride = num_powers * size_t(n);
+            for (size_t row = 0, i = 0; row < n; ++row) {
+                for (size_t col = 0; col < n; ++col, ++i) {
+                    output[row * row_stride + col * num_powers + power_index] = matrix0[i];
+                }
+            }
+        }
+    }
+}
+
+// Explicit instantiations of `compute_rwse` for `float` and `double`
+template void compute_rwse<float>(
+    const uint32_t num_powers,
+    const uint64_t* powers,
+    const uint32_t n,
+    const uint32_t* neighbor_starts,
+    const uint32_t* neighbors,
+    RandomWalkDataOption option,
+    std::vector<float>& output,
+    int space_dim);
+template void compute_rwse<double>(
+    const uint32_t num_powers,
+    const uint64_t* powers,
+    const uint32_t n,
+    const uint32_t* neighbor_starts,
+    const uint32_t* neighbors,
+    RandomWalkDataOption option,
+    std::vector<double>& output,
+    int space_dim);