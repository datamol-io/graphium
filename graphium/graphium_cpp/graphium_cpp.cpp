--- conflicted
+++ resolved
@@ -1,16 +1,9 @@
 // SPDX-FileCopyrightText: Copyright (c) 2024 NVIDIA CORPORATION & AFFILIATES. All rights reserved.
 // SPDX-License-Identifier: Apache-2.0
 
-<<<<<<< HEAD
-/**
-@file
-*/
-
-=======
 //! @file This file specifies which functions are exported to Python,
 //!       as well as defining `parse_mol` and `get_canonical_atom_order`,
 //!       declared in features.h and called from features.cpp and labels.cpp
->>>>>>> ee601ea8
 
 #include "features.h"
 #include "labels.h"
