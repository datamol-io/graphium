--- conflicted
+++ resolved
@@ -1,544 +1,537 @@
-// SPDX-FileCopyrightText: Copyright (c) 2024 NVIDIA CORPORATION & AFFILIATES. All rights reserved.
-// SPDX-License-Identifier: Apache-2.0
-
-<<<<<<< HEAD
-/**
-@file
-*/
-
-=======
-//! @file This file defines functions for float-valued atom and bond features,
-//!       declared in float_features.h and called from features.cpp
->>>>>>> ee601ea8
-
-#include "float_features.h"
-
-#include "features.h"
-
-#include <GraphMol/Atom.h>
-#include <GraphMol/Bond.h>
-#include <GraphMol/PeriodicTable.h>
-#include <GraphMol/ROMol.h>
-#include <GraphMol/DistGeomHelpers/Embedder.h>
-#include <RDGeneral/types.h>
-
-#include <stdint.h>
-#include <cmath>
-
-static constexpr double qNaN = std::numeric_limits<double>::quiet_NaN();
-
-// This table is from the Electronegativity column of graphium/features/periodic_table.csv
-const double electronegativityTable[] = {
-          2.20, qNaN, 0.98, 1.57, 2.04, 2.55, 3.04, 3.44, 3.98,
-    qNaN, 0.93, 1.31, 1.61, 1.90, 2.19, 2.58, 3.16, qNaN, 0.82,
-    1.00, 1.36, 1.54, 1.63, 1.66, 1.55, 1.83, 1.88, 1.91, 1.90,
-    1.65, 1.81, 2.01, 2.18, 2.55, 2.96, qNaN, 0.82, 0.95, 1.22,
-    1.33, 1.60, 2.16, 1.90, 2.20, 2.28, 2.20, 1.93, 1.69, 1.78,
-    1.96, 2.05, 2.10, 2.66, qNaN, 0.79, 0.89, 1.10, 1.12, 1.13,
-    1.14, 1.13, 1.17, 1.20, 1.20, 1.20, 1.22, 1.23, 1.24, 1.25,
-    1.10, 1.27, 1.30, 1.50, 2.36, 1.90, 2.20, 2.20, 2.28, 2.54,
-    2.00, 2.04, 2.33, 2.02, 2.00, 2.20, qNaN, 0.70, 0.90, 1.10,
-    1.30, 1.50, 1.38, 1.36, 1.28, 1.30, 1.30, 1.30, 1.30, 1.30,
-    1.30, 1.30, 1.30, qNaN, qNaN, qNaN, qNaN, qNaN, qNaN, qNaN,
-    qNaN, qNaN, qNaN, qNaN, qNaN, qNaN, qNaN, qNaN, qNaN,
-};
-
-// This table is from the FirstIonization column of graphium/features/periodic_table.csv
-const double firstIonizationTable[] = {
-             13.5984, 24.5874,  5.3917,  9.3227,  8.2980, 11.2603, 14.5341, 13.6181, 17.4228,
-    21.5645,  5.1391,  7.6462,  5.9858,  8.1517, 10.4867, 10.3600, 12.9676, 15.7596,  4.3407,
-     6.1132,  6.5615,  6.8281,  6.7462,  6.7665,  7.4340,  7.9024,  7.8810,  7.6398,  7.7264,
-     9.3942,  5.9993,  7.8994,  9.7886,  9.7524, 11.8138, 13.9996,  4.1771,  5.6949,  6.2173,
-     6.6339,  6.7589,  7.0924,  7.2800,  7.3605,  7.4589,  8.3369,  7.5762,  8.9938,  5.7864,
-     7.3439,  8.6084,  9.0096, 10.4513, 12.1298,  3.8939,  5.2117,  5.5769,  5.5387,  5.4730,
-     5.5250,  5.5820,  5.6437,  5.6704,  6.1501,  5.8638,  5.9389,  6.0215,  6.1077,  6.1843,
-     6.2542,  5.4259,  6.8251,  7.5496,  7.8640,  7.8335,  8.4382,  8.9670,  8.9587,  9.2255,
-    10.4375,  6.1082,  7.4167,  7.2856,  8.4170,  9.3000, 10.7485,  4.0727,  5.2784,  5.1700,
-     6.3067,  5.8900,  6.1941,  6.2657,  6.0262,  5.9738,  5.9915,  6.1979,  6.2817,  6.4200,
-     6.5000,  6.5800,  6.6500,   qNaN ,   qNaN ,   qNaN ,   qNaN ,   qNaN ,   qNaN ,   qNaN ,
-      qNaN ,   qNaN ,   qNaN ,   qNaN ,   qNaN ,   qNaN ,   qNaN ,   qNaN ,   qNaN ,
-};
-
-// This table is from the MeltingPoint column of graphium/features/periodic_table.csv
-const double meltingPointTable[] = {
-              14.175,   qNaN ,  453.85, 1560.15, 2573.15, 3948.15,   63.29,   50.50,   53.63,
-     24.703,  371.15,  923.15,  933.40, 1683.15,  317.25,  388.51,  172.31,   83.96,  336.50,
-    1112.15, 1812.15, 1933.15, 2175.15, 2130.15, 1519.15, 1808.15, 1768.15, 1726.15, 1357.75,
-     692.88,  302.91, 1211.45, 1090.15,  494.15,  266.05,  115.93,  312.79, 1042.15, 1799.15,
-    2125.15, 2741.15, 2890.15, 2473.15, 2523.15, 2239.15, 1825.15, 1234.15,  594.33,  429.91,
-     505.21,  904.05,  722.80,  386.65,  161.45,  301.70, 1002.15, 1193.15, 1071.15, 1204.15,
-    1289.15, 1204.15, 1345.15, 1095.15, 1585.15, 1630.15, 1680.15, 1743.15, 1795.15, 1818.15,
-    1097.15, 1936.15, 2500.15, 3269.15, 3680.15, 3453.15, 3300.15, 2716.15, 2045.15, 1337.73,
-     234.43,  577.15,  600.75,  544.67,  527.15,  575.15,  202.15,  300.15,  973.15, 1323.15,
-    2028.15, 1873.15, 1405.15,  913.15,  913.15, 1267.15, 1340.15, 1259.15, 1925.15, 1133.15,
-      qNaN ,   qNaN ,   qNaN ,   qNaN ,   qNaN ,   qNaN ,   qNaN ,   qNaN ,   qNaN ,   qNaN ,
-      qNaN ,   qNaN ,   qNaN ,   qNaN ,   qNaN ,   qNaN ,   qNaN ,   qNaN ,   qNaN ,
-};
-
-// This table is 2x the Metal column plus the Metalloid column of graphium/features/periodic_table.csv
-const uint8_t metalTable[] = {
-       0, 0, 2, 2, 1, 0, 0, 0, 0,
-    0, 2, 2, 2, 1, 0, 0, 0, 0, 2,
-    2, 2, 2, 2, 2, 2, 2, 2, 2, 2,
-    2, 2, 1, 1, 0, 0, 0, 2, 2, 2,
-    2, 2, 2, 2, 2, 2, 2, 2, 2, 2,
-    2, 1, 1, 0, 0, 2, 2, 2, 2, 2,
-    2, 2, 2, 2, 2, 2, 2, 2, 2, 2,
-    2, 2, 2, 2, 2, 2, 2, 2, 2, 2,
-    2, 2, 2, 2, 1, 0, 2, 2, 2, 2,
-    2, 2, 2, 2, 2, 2, 2, 2, 2, 2,
-    2, 2, 2, 2, 2, 2, 2, 2, 2, 2,
-    2, 2, 2, 2, 2, 2, 2, 0, 0,
-};
-
-// Fills in a particular atom float `feature` into `data`, for all atoms.
-// See the declaration in float_features.h for more details.
-template<typename T>
-void get_atom_float_feature(const GraphData& graph, T* data, AtomFloatFeature feature, size_t stride, bool offset_carbon) {
-    const uint32_t num_atoms = graph.num_atoms;
-    constexpr uint32_t carbon_atomic_num = 6;
-    using MT = typename FeatureValues<T>::MathType;
-    switch (feature) {
-    case AtomFloatFeature::ATOMIC_NUMBER: {
-        const MT offset = offset_carbon ? carbon_atomic_num : 0;
-        for (uint32_t i = 0; i < num_atoms; ++i) {
-            *data = FeatureValues<T>::convertToFeatureType((MT(graph.atoms[i].atomicNum) - offset) / MT(5));
-            data += stride;
-        }
-        return;
-    }
-    case AtomFloatFeature::MASS: {
-        const RDKit::ROMol& mol = *graph.mol.get();
-        constexpr MT carbon_mass = MT(12.011);
-        const MT offset = offset_carbon ? carbon_mass : 0;
-        for (uint32_t i = 0; i < num_atoms; ++i) {
-            *data = FeatureValues<T>::convertToFeatureType((MT(mol.getAtomWithIdx(i)->getMass()) - offset) / MT(10));
-            data += stride;
-        }
-        return;
-    }
-    case AtomFloatFeature::VALENCE: {
-        const RDKit::ROMol& mol = *graph.mol.get();
-        const MT offset = offset_carbon ? 4 : 0;
-        for (uint32_t i = 0; i < num_atoms; ++i) {
-            *data = FeatureValues<T>::convertToFeatureType(MT(mol.getAtomWithIdx(i)->getTotalValence()) - offset);
-            data += stride;
-        }
-        return;
-    }
-    case AtomFloatFeature::IMPLICIT_VALENCE: {
-        const RDKit::ROMol& mol = *graph.mol.get();
-        for (uint32_t i = 0; i < num_atoms; ++i) {
-            *data = FeatureValues<T>::convertToFeatureType(MT(mol.getAtomWithIdx(i)->getImplicitValence()));
-            data += stride;
-        }
-        return;
-    }
-    case AtomFloatFeature::HYBRIDIZATION: {
-        const RDKit::ROMol& mol = *graph.mol.get();
-        for (uint32_t i = 0; i < num_atoms; ++i) {
-            *data = FeatureValues<T>::convertToFeatureType(MT(mol.getAtomWithIdx(i)->getHybridization()));
-            data += stride;
-        }
-        return;
-    }
-    case AtomFloatFeature::CHIRALITY: {
-        const RDKit::ROMol& mol = *graph.mol.get();
-        for (uint32_t i = 0; i < num_atoms; ++i) {
-            const RDKit::Atom* atom = mol.getAtomWithIdx(i);
-            std::string prop;
-            bool has_prop = atom->getPropIfPresent(RDKit::common_properties::_CIPCode, prop);
-            *data = FeatureValues<T>::convertToFeatureType(has_prop ? MT(prop.length() == 1 && prop[0] == 'R') : MT(2));
-            data += stride;
-        }
-        return;
-    }
-    case AtomFloatFeature::AROMATIC: {
-        const RDKit::ROMol& mol = *graph.mol.get();
-        for (uint32_t i = 0; i < num_atoms; ++i) {
-            *data = FeatureValues<T>::convertToFeatureType(MT(mol.getAtomWithIdx(i)->getIsAromatic()));
-            data += stride;
-        }
-        return;
-    }
-    case AtomFloatFeature::IN_RING: {
-        const RDKit::ROMol& mol = *graph.mol.get();
-        const RDKit::RingInfo* ring_info = mol.getRingInfo();
-        for (uint32_t i = 0; i < num_atoms; ++i) {
-            *data = FeatureValues<T>::convertToFeatureType(MT(ring_info->numAtomRings(i) != 0));
-            data += stride;
-        }
-        return;
-    }
-    case AtomFloatFeature::MIN_RING: {
-        const RDKit::ROMol& mol = *graph.mol.get();
-        const RDKit::RingInfo* ring_info = mol.getRingInfo();
-        for (uint32_t i = 0; i < num_atoms; ++i) {
-            *data = FeatureValues<T>::convertToFeatureType(MT(ring_info->minAtomRingSize(i)));
-            data += stride;
-        }
-        return;
-    }
-    case AtomFloatFeature::MAX_RING: {
-        const RDKit::ROMol& mol = *graph.mol.get();
-        for (uint32_t i = 0; i < num_atoms; ++i) {
-            data[i * stride] = FeatureValues<T>::zero;
-        }
-        const RDKit::RingInfo* ring_info = mol.getRingInfo();
-        const auto& rings = ring_info->atomRings();
-        for (const auto& ring : rings) {
-            const T size = FeatureValues<T>::convertToFeatureType(MT(ring.size()));
-            for (const auto atom_index : ring) {
-                if (size > data[atom_index * stride]) {
-                    data[atom_index * stride] = size;
-                }
-            }
-        }
-        return;
-    }
-    case AtomFloatFeature::NUM_RING: {
-        const RDKit::ROMol& mol = *graph.mol.get();
-        const RDKit::RingInfo* ring_info = mol.getRingInfo();
-        for (uint32_t i = 0; i < num_atoms; ++i) {
-            *data = FeatureValues<T>::convertToFeatureType(MT(ring_info->numAtomRings(i)));
-            data += stride;
-        }
-        return;
-    }
-    case AtomFloatFeature::DEGREE: {
-        const RDKit::ROMol& mol = *graph.mol.get();
-        const MT offset = offset_carbon ? 2 : 0;
-        for (uint32_t i = 0; i < num_atoms; ++i) {
-            *data = FeatureValues<T>::convertToFeatureType(MT(mol.getAtomWithIdx(i)->getTotalDegree()) - offset);
-            data += stride;
-        }
-        return;
-    }
-    case AtomFloatFeature::RADICAL_ELECTRON: {
-        const RDKit::ROMol& mol = *graph.mol.get();
-        for (uint32_t i = 0; i < num_atoms; ++i) {
-            *data = FeatureValues<T>::convertToFeatureType(MT(mol.getAtomWithIdx(i)->getNumRadicalElectrons()));
-            data += stride;
-        }
-        return;
-    }
-    case AtomFloatFeature::FORMAL_CHARGE: {
-        for (uint32_t i = 0; i < num_atoms; ++i) {
-            *data = FeatureValues<T>::convertToFeatureType(MT(graph.atoms[i].formalCharge));
-            data += stride;
-        }
-        return;
-    }
-    case AtomFloatFeature::VDW_RADIUS: {
-        const RDKit::PeriodicTable* table = RDKit::PeriodicTable::getTable();
-        const MT offset = offset_carbon ? MT(table->getRvdw(carbon_atomic_num)) : MT(0);
-        for (uint32_t i = 0; i < num_atoms; ++i) {
-            *data = FeatureValues<T>::convertToFeatureType(MT(table->getRvdw(graph.atoms[i].atomicNum)) - offset);
-            data += stride;
-        }
-        return;
-    }
-    case AtomFloatFeature::COVALENT_RADIUS: {
-        const RDKit::PeriodicTable* table = RDKit::PeriodicTable::getTable();
-        const MT offset = offset_carbon ? MT(table->getRcovalent(carbon_atomic_num)) : MT(0);
-        for (uint32_t i = 0; i < num_atoms; ++i) {
-            *data = FeatureValues<T>::convertToFeatureType(MT(table->getRcovalent(graph.atoms[i].atomicNum)) - offset);
-            data += stride;
-        }
-        return;
-    }
-    case AtomFloatFeature::ELECTRONEGATIVITY: {
-        const MT offset = offset_carbon ? MT(electronegativityTable[carbon_atomic_num-1]) : MT(0);
-        for (uint32_t i = 0; i < num_atoms; ++i, data += stride) {
-            const uint32_t atomic_num = graph.atoms[i].atomicNum;
-            if (atomic_num <= 0 || atomic_num > 118 || electronegativityTable[atomic_num - 1] == 0) {
-                *data = FeatureValues<T>::nan_value;
-                continue;
-            }
-            *data = FeatureValues<T>::convertToFeatureType(MT(electronegativityTable[atomic_num - 1]) - offset);
-        }
-        return;
-    }
-    case AtomFloatFeature::IONIZATION: {
-        const T offset = offset_carbon ? T(firstIonizationTable[carbon_atomic_num-1]) : T(0);
-        for (uint32_t i = 0; i < num_atoms; ++i, data += stride) {
-            const uint32_t atomic_num = graph.atoms[i].atomicNum;
-            if (atomic_num <= 0 || atomic_num > 118 || firstIonizationTable[atomic_num - 1] == 0) {
-                *data = FeatureValues<T>::nan_value;
-                continue;
-            }
-            *data = FeatureValues<T>::convertToFeatureType((MT(firstIonizationTable[atomic_num - 1]) - offset) / MT(5));
-        }
-        return;
-    }
-    case AtomFloatFeature::MELTING_POINT: {
-        const MT offset = offset_carbon ? MT(meltingPointTable[carbon_atomic_num-1]) : MT(0);
-        for (uint32_t i = 0; i < num_atoms; ++i, data += stride) {
-            const uint32_t atomic_num = graph.atoms[i].atomicNum;
-            if (atomic_num <= 0 || atomic_num > 118 || meltingPointTable[atomic_num - 1] == 0) {
-                *data = FeatureValues<T>::nan_value;
-                continue;
-            }
-            *data = FeatureValues<T>::convertToFeatureType((MT(meltingPointTable[atomic_num - 1]) - offset) / MT(200));
-        }
-        return;
-    }
-    case AtomFloatFeature::METAL: {
-        for (uint32_t i = 0; i < num_atoms; ++i) {
-            const uint32_t atomic_num = graph.atoms[i].atomicNum;
-            *data = (atomic_num <= 0 || atomic_num > 118) ? FeatureValues<T>::nan_value : FeatureValues<T>::convertToFeatureType(MT(metalTable[atomic_num - 1]));
-            data += stride;
-        }
-        return;
-    }
-    case AtomFloatFeature::GROUP: {
-        const MT offset = offset_carbon ? MT(atomicNumToGroupTable[carbon_atomic_num - 1]) : MT(0);
-        for (uint32_t i = 0; i < num_atoms; ++i) {
-            const uint32_t atomic_num = graph.atoms[i].atomicNum;
-            *data = (atomic_num <= 0 || atomic_num > 118) ? FeatureValues<T>::nan_value : FeatureValues<T>::convertToFeatureType(MT(atomicNumToGroupTable[atomic_num - 1]) - offset);
-            data += stride;
-        }
-        return;
-    }
-    case AtomFloatFeature::PERIOD: {
-        const MT offset = offset_carbon ? MT(atomicNumToPeriodTable[carbon_atomic_num - 1]) : MT(0);
-        for (uint32_t i = 0; i < num_atoms; ++i) {
-            const uint32_t atomic_num = graph.atoms[i].atomicNum;
-            *data = (atomic_num <= 0 || atomic_num > 118) ? FeatureValues<T>::nan_value : FeatureValues<T>::convertToFeatureType(MT(atomicNumToPeriodTable[atomic_num - 1]) - offset);
-            data += stride;
-        }
-        return;
-    }
-    case AtomFloatFeature::SINGLE_BOND:
-    case AtomFloatFeature::AROMATIC_BOND:
-    case AtomFloatFeature::DOUBLE_BOND:
-    case AtomFloatFeature::TRIPLE_BOND:
-    {
-        const RDKit::ROMol& mol = *graph.mol.get();
-        const RDKit::Bond::BondType type =
-            (feature == AtomFloatFeature::SINGLE_BOND) ? RDKit::Bond::SINGLE : (
-                (feature == AtomFloatFeature::AROMATIC_BOND) ? RDKit::Bond::AROMATIC : (
-                (feature == AtomFloatFeature::DOUBLE_BOND) ? RDKit::Bond::DOUBLE : (
-                RDKit::Bond::TRIPLE)));
-        for (uint32_t i = 0; i < num_atoms; ++i) {
-            auto [begin, end] = mol.getAtomBonds(mol.getAtomWithIdx(i));
-            uint32_t count = 0;
-            for (; begin != end; ++begin) {
-                count += (mol[*begin]->getBondType() == type);
-            }
-            *data = FeatureValues<T>::convertToFeatureType(MT(count));
-            data += stride;
-        }
-        return;
-    }
-    case AtomFloatFeature::IS_CARBON: {
-        const MT offset = offset_carbon ? MT(1) : MT(0);
-        for (uint32_t i = 0; i < num_atoms; ++i) {
-            *data = FeatureValues<T>::convertToFeatureType(MT(graph.atoms[i].atomicNum == carbon_atomic_num) - offset);
-            data += stride;
-        }
-        return;
-    }
-    default:
-        break;
-    }
-
-    // Missing implementation
-    assert(0);
-    for (uint32_t i = 0; i < num_atoms; ++i) {
-        *data = FeatureValues<T>::nan_value;
-        data += stride;
-    }
-}
-
-// Explicit instantiations, so that the function can be templated
-// but still be used from other cpp files.
-template void get_atom_float_feature<int16_t>(const GraphData& graph, int16_t* data, AtomFloatFeature feature, size_t stride, bool offset_carbon);
-template void get_atom_float_feature<float>(const GraphData& graph, float* data, AtomFloatFeature feature, size_t stride, bool offset_carbon);
-template void get_atom_float_feature<double>(const GraphData& graph, double* data, AtomFloatFeature feature, size_t stride, bool offset_carbon);
-
-// This table is from the SingleBondRadius column of graphium/features/periodic_table.csv
-const double single_bond_lengths[] = {
-          0.32, 0.46, 1.33, 1.02, 0.85, 0.75, 0.71, 0.63, 0.64,
-    0.67, 1.55, 1.39, 1.26, 1.16, 1.11, 1.03, 0.99, 0.96, 1.96,
-    1.71, 1.48, 1.36, 1.34, 1.22, 1.19, 1.16, 1.11, 1.10, 1.12,
-    1.18, 1.24, 1.21, 1.21, 1.16, 1.14, 1.17, 2.10, 1.85, 1.63,
-    1.54, 1.47, 1.38, 1.28, 1.25, 1.25, 1.20, 1.28, 1.36, 1.42,
-    1.40, 1.40, 1.36, 1.33, 1.31, 2.32, 1.96, 1.80, 1.63, 1.76,
-    1.74, 1.73, 1.72, 1.68, 1.69, 1.68, 1.67, 1.66, 1.65, 1.64,
-    1.70, 1.62, 1.52, 1.46, 1.37, 1.31, 1.29, 1.22, 1.23, 1.24,
-    1.33, 1.44, 1.44, 1.51, 1.45, 1.47, 1.42, 2.23, 2.01, 1.86,
-    1.75, 1.69, 1.70, 1.71, 1.72, 1.66, 1.66, 1.68, 1.68, 1.65,
-    1.67, 1.73, 1.76, 1.61, 1.57, 1.49, 1.43, 1.41, 1.34, 1.29,
-    1.28, 1.21, 1.22, 1.36, 1.43, 1.62, 1.75, 1.65, 1.57,
-};
-// This table is from the DoubleBondRadius column of graphium/features/periodic_table.csv
-const double double_bond_lengths[] = {
-          qNaN, qNaN, 1.24, 0.90, 0.78, 0.67, 0.60, 0.57, 0.59,
-    0.96, 1.60, 1.32, 1.13, 1.07, 1.02, 0.94, 0.95, 1.07, 1.93,
-    1.47, 1.16, 1.17, 1.12, 1.11, 1.05, 1.09, 1.03, 1.01, 1.15,
-    1.20, 1.17, 1.11, 1.14, 1.07, 1.09, 1.21, 2.02, 1.57, 1.30,
-    1.27, 1.25, 1.21, 1.20, 1.14, 1.10, 1.17, 1.39, 1.44, 1.36,
-    1.30, 1.33, 1.28, 1.29, 1.35, 2.09, 1.61, 1.39, 1.37, 1.38,
-    1.37, 1.35, 1.34, 1.34, 1.35, 1.35, 1.33, 1.33, 1.33, 1.31,
-    1.29, 1.31, 1.28, 1.26, 1.20, 1.19, 1.16, 1.15, 1.12, 1.21,
-    1.42, 1.42, 1.35, 1.41, 1.35, 1.38, 1.45, 2.18, 1.73, 1.53,
-    1.43, 1.38, 1.34, 1.36, 1.35, 1.35, 1.36, 1.39, 1.40, 1.40,
-    qNaN, 1.39, qNaN, 1.41, 1.40, 1.36, 1.28, 1.28, 1.25, 1.25,
-    1.16, 1.16, 1.37, qNaN, qNaN, qNaN, qNaN, qNaN, qNaN,
-};
-// This table is from the TripleBondRadius column of graphium/features/periodic_table.csv
-const double triple_bond_lengths[] = {
-          qNaN, qNaN, qNaN, 0.85, 0.73, 0.60, 0.54, 0.53, 0.53,
-    qNaN, qNaN, 1.27, 1.11, 1.02, 0.94, 0.95, 0.93, 0.96, qNaN,
-    1.33, 1.14, 1.08, 1.06, 1.03, 1.03, 1.02, 0.96, 1.01, 1.20,
-    qNaN, 1.21, 1.14, 1.06, 1.07, 1.10, 1.08, qNaN, 1.39, 1.24,
-    1.21, 1.16, 1.13, 1.10, 1.03, 1.06, 1.12, 1.37, qNaN, 1.46,
-    1.32, 1.27, 1.21, 1.25, 1.22, qNaN, 1.49, 1.39, 1.31, 1.28,
-    qNaN, qNaN, qNaN, qNaN, 1.32, qNaN, qNaN, qNaN, qNaN, qNaN,
-    qNaN, 1.31, 1.22, 1.19, 1.15, 1.10, 1.09, 1.07, 1.10, 1.23,
-    qNaN, 1.50, 1.37, 1.35, 1.29, 1.38, 1.33, qNaN, 1.59, 1.40,
-    1.36, 1.29, 1.18, 1.16, qNaN, qNaN, qNaN, qNaN, qNaN, qNaN,
-    qNaN, qNaN, qNaN, qNaN, 1.31, 1.26, 1.21, 1.19, 1.18, 1.13,
-    1.12, 1.18, 1.30, qNaN, qNaN, qNaN, qNaN, qNaN, qNaN,
-};
-
-// Fills in a particular bond float `feature` into `data`, for all bonds.
-// See the declaration in float_features.h for more details.
-template<typename T>
-void get_bond_float_feature(const GraphData& graph, T* data, BondFeature feature, size_t stride) {
-    const uint32_t num_bonds = graph.num_bonds;
-    switch (feature) {
-    case BondFeature::TYPE_FLOAT: {
-        const RDKit::ROMol& mol = *graph.mol.get();
-        for (size_t i = 0; i < num_bonds; ++i, data += stride) {
-            auto type = graph.bonds[i].bondType;
-            double value = 0;
-            switch (type) {
-            case RDKit::Bond::BondType::SINGLE: value = 1.0; break;
-            case RDKit::Bond::BondType::DOUBLE: value = 2.0; break;
-            case RDKit::Bond::BondType::TRIPLE: value = 3.0; break;
-            case RDKit::Bond::BondType::AROMATIC: value = 1.5; break;
-            default: value = mol.getBondWithIdx(i)->getBondTypeAsDouble();
-            }
-            *data = FeatureValues<T>::convertToFeatureType(value);
-        }
-        return;
-    }
-    case BondFeature::IN_RING: {
-        const RDKit::ROMol& mol = *graph.mol.get();
-        for (size_t i = 0; i < num_bonds; ++i, data += stride) {
-            bool is_in_ring = mol.getRingInfo()->numBondRings(i) != 0;
-            *data = is_in_ring ? FeatureValues<T>::one : FeatureValues<T>::zero;
-        }
-        return;
-    }
-    case BondFeature::CONJUGATED: {
-        for (size_t i = 0; i < num_bonds; ++i, data += stride) {
-            bool is_conjugated = graph.bonds[i].isConjugated;
-            *data = is_conjugated ? FeatureValues<T>::one : FeatureValues<T>::zero;
-        }
-        return;
-    }
-    case BondFeature::CONFORMER_BOND_LENGTH: {
-        RDKit::ROMol& mol = *graph.mol.get();
-        if (mol.beginConformers() == mol.endConformers()) {
-            // Try to generate a conformer
-            RDKit::DGeomHelpers::EmbedParameters params;
-            params.enforceChirality = false;
-            params.ignoreSmoothingFailures = true;
-            params.useBasicKnowledge = true;
-            params.useExpTorsionAnglePrefs = true;
-            params.optimizerForceTol = 0.1;
-            int id = RDKit::DGeomHelpers::EmbedMolecule(mol, params);
-            if (id == -1) {
-                // Failed to generate a conformer
-                const uint32_t num_bonds = graph.num_bonds;
-                for (uint32_t i = 0; i < num_bonds; ++i, data += stride) {
-                    *data = FeatureValues<T>::nan_value;
-                }
-                return;
-            }
-            assert(mol.beginConformers() != mol.endConformers());
-        }
-        const RDKit::Conformer& conformer = mol.getConformer();
-        const auto& positions = conformer.getPositions();
-        for (uint32_t i = 0; i < num_bonds; ++i, data += stride) {
-            const uint32_t begin_atom = graph.bonds[i].beginAtomIdx;
-            const uint32_t end_atom = graph.bonds[i].endAtomIdx;
-            const RDGeom::Point3D diff = (positions[end_atom] - positions[begin_atom]);
-            // Unfortunately, the length() function on Point3D is virtual, so compute it manually.
-            const double length = std::sqrt(diff.x * diff.x + diff.y * diff.y + diff.z * diff.z);
-            *data = FeatureValues<T>::convertToFeatureType(length);
-        }
-        return;
-    }
-    case BondFeature::ESTIMATED_BOND_LENGTH: {
-        for (uint32_t i = 0; i < num_bonds; ++i, data += stride) {
-            const uint32_t begin_atom = graph.bonds[i].beginAtomIdx;
-            const uint32_t end_atom = graph.bonds[i].endAtomIdx;
-            const int atomic_num1 = graph.atoms[begin_atom].atomicNum;
-            const bool atom1_valid = (atomic_num1 >= 1 && atomic_num1 <= 118);
-            const int atomic_num2 = graph.atoms[end_atom].atomicNum;
-            const bool atom2_valid = (atomic_num2 >= 1 && atomic_num2 <= 118);
-            assert(atom1_valid && atom2_valid);
-            if (!atom1_valid || !atom2_valid) {
-                *data = FeatureValues<T>::nan_value;
-                continue;
-            }
-
-            const auto type = graph.bonds[i].bondType;
-            if (type == RDKit::Bond::BondType::SINGLE) {
-                // All atoms have a single bond length
-                *data = FeatureValues<T>::convertToFeatureType(
-                    single_bond_lengths[atomic_num1 - 1] + single_bond_lengths[atomic_num2 - 1]);
-                continue;
-            }
-            if (type == RDKit::Bond::BondType::DOUBLE) {
-                const double length1 = (double_bond_lengths[atomic_num1 - 1] >= 0) ?
-                    double_bond_lengths[atomic_num1 - 1] : single_bond_lengths[atomic_num1 - 1];
-                const double length2 = (double_bond_lengths[atomic_num2 - 1] >= 0) ?
-                    double_bond_lengths[atomic_num2 - 1] : single_bond_lengths[atomic_num2 - 1];
-                *data = FeatureValues<T>::convertToFeatureType(length1 + length2);
-                continue;
-            }
-            if (type == RDKit::Bond::BondType::TRIPLE) {
-                const double length1 = (triple_bond_lengths[atomic_num1 - 1] >= 0) ?
-                    triple_bond_lengths[atomic_num1 - 1] : single_bond_lengths[atomic_num1 - 1];
-                const double length2 = (triple_bond_lengths[atomic_num2 - 1] >= 0) ?
-                    triple_bond_lengths[atomic_num2 - 1] : single_bond_lengths[atomic_num2 - 1];
-                *data = FeatureValues<T>::convertToFeatureType(length1 + length2);
-                continue;
-            }
-            if (type != RDKit::Bond::BondType::AROMATIC) {
-                *data = FeatureValues<T>::nan_value;
-            }
-
-            // Aromatic case
-            double length1 = single_bond_lengths[atomic_num1 - 1];
-            double length2 = single_bond_lengths[atomic_num2 - 1];
-            if (double_bond_lengths[atomic_num1] >= 0) {
-                length1 = 0.5 * (length1 + double_bond_lengths[atomic_num1 - 1]);
-            }
-            if (double_bond_lengths[atomic_num2] >= 0) {
-                length2 = 0.5 * (length2 + double_bond_lengths[atomic_num2 - 1]);
-            }
-            *data = FeatureValues<T>::convertToFeatureType(length1 + length2);
-        }
-        return;
-    }
-    default:
-        // Missing implementation
-        assert(0);
-        for (uint32_t i = 0; i < num_bonds; ++i, data += stride) {
-            *data = FeatureValues<T>::nan_value;
-        }
-        return;
-    }
-}
-
-// Explicit instantiations, so that the function can be templated
-// but still be used from other cpp files.
-template void get_bond_float_feature<int16_t>(const GraphData& graph, int16_t* data, BondFeature feature, size_t stride);
-template void get_bond_float_feature<float>(const GraphData& graph, float* data, BondFeature feature, size_t stride);
-template void get_bond_float_feature<double>(const GraphData& graph, double* data, BondFeature feature, size_t stride);
+// SPDX-FileCopyrightText: Copyright (c) 2024 NVIDIA CORPORATION & AFFILIATES. All rights reserved.
+// SPDX-License-Identifier: Apache-2.0
+
+//! @file This file defines functions for float-valued atom and bond features,
+//!       declared in float_features.h and called from features.cpp
+
+#include "float_features.h"
+
+#include "features.h"
+
+#include <GraphMol/Atom.h>
+#include <GraphMol/Bond.h>
+#include <GraphMol/PeriodicTable.h>
+#include <GraphMol/ROMol.h>
+#include <GraphMol/DistGeomHelpers/Embedder.h>
+#include <RDGeneral/types.h>
+
+#include <stdint.h>
+#include <cmath>
+
+static constexpr double qNaN = std::numeric_limits<double>::quiet_NaN();
+
+// This table is from the Electronegativity column of graphium/features/periodic_table.csv
+const double electronegativityTable[] = {
+          2.20, qNaN, 0.98, 1.57, 2.04, 2.55, 3.04, 3.44, 3.98,
+    qNaN, 0.93, 1.31, 1.61, 1.90, 2.19, 2.58, 3.16, qNaN, 0.82,
+    1.00, 1.36, 1.54, 1.63, 1.66, 1.55, 1.83, 1.88, 1.91, 1.90,
+    1.65, 1.81, 2.01, 2.18, 2.55, 2.96, qNaN, 0.82, 0.95, 1.22,
+    1.33, 1.60, 2.16, 1.90, 2.20, 2.28, 2.20, 1.93, 1.69, 1.78,
+    1.96, 2.05, 2.10, 2.66, qNaN, 0.79, 0.89, 1.10, 1.12, 1.13,
+    1.14, 1.13, 1.17, 1.20, 1.20, 1.20, 1.22, 1.23, 1.24, 1.25,
+    1.10, 1.27, 1.30, 1.50, 2.36, 1.90, 2.20, 2.20, 2.28, 2.54,
+    2.00, 2.04, 2.33, 2.02, 2.00, 2.20, qNaN, 0.70, 0.90, 1.10,
+    1.30, 1.50, 1.38, 1.36, 1.28, 1.30, 1.30, 1.30, 1.30, 1.30,
+    1.30, 1.30, 1.30, qNaN, qNaN, qNaN, qNaN, qNaN, qNaN, qNaN,
+    qNaN, qNaN, qNaN, qNaN, qNaN, qNaN, qNaN, qNaN, qNaN,
+};
+
+// This table is from the FirstIonization column of graphium/features/periodic_table.csv
+const double firstIonizationTable[] = {
+             13.5984, 24.5874,  5.3917,  9.3227,  8.2980, 11.2603, 14.5341, 13.6181, 17.4228,
+    21.5645,  5.1391,  7.6462,  5.9858,  8.1517, 10.4867, 10.3600, 12.9676, 15.7596,  4.3407,
+     6.1132,  6.5615,  6.8281,  6.7462,  6.7665,  7.4340,  7.9024,  7.8810,  7.6398,  7.7264,
+     9.3942,  5.9993,  7.8994,  9.7886,  9.7524, 11.8138, 13.9996,  4.1771,  5.6949,  6.2173,
+     6.6339,  6.7589,  7.0924,  7.2800,  7.3605,  7.4589,  8.3369,  7.5762,  8.9938,  5.7864,
+     7.3439,  8.6084,  9.0096, 10.4513, 12.1298,  3.8939,  5.2117,  5.5769,  5.5387,  5.4730,
+     5.5250,  5.5820,  5.6437,  5.6704,  6.1501,  5.8638,  5.9389,  6.0215,  6.1077,  6.1843,
+     6.2542,  5.4259,  6.8251,  7.5496,  7.8640,  7.8335,  8.4382,  8.9670,  8.9587,  9.2255,
+    10.4375,  6.1082,  7.4167,  7.2856,  8.4170,  9.3000, 10.7485,  4.0727,  5.2784,  5.1700,
+     6.3067,  5.8900,  6.1941,  6.2657,  6.0262,  5.9738,  5.9915,  6.1979,  6.2817,  6.4200,
+     6.5000,  6.5800,  6.6500,   qNaN ,   qNaN ,   qNaN ,   qNaN ,   qNaN ,   qNaN ,   qNaN ,
+      qNaN ,   qNaN ,   qNaN ,   qNaN ,   qNaN ,   qNaN ,   qNaN ,   qNaN ,   qNaN ,
+};
+
+// This table is from the MeltingPoint column of graphium/features/periodic_table.csv
+const double meltingPointTable[] = {
+              14.175,   qNaN ,  453.85, 1560.15, 2573.15, 3948.15,   63.29,   50.50,   53.63,
+     24.703,  371.15,  923.15,  933.40, 1683.15,  317.25,  388.51,  172.31,   83.96,  336.50,
+    1112.15, 1812.15, 1933.15, 2175.15, 2130.15, 1519.15, 1808.15, 1768.15, 1726.15, 1357.75,
+     692.88,  302.91, 1211.45, 1090.15,  494.15,  266.05,  115.93,  312.79, 1042.15, 1799.15,
+    2125.15, 2741.15, 2890.15, 2473.15, 2523.15, 2239.15, 1825.15, 1234.15,  594.33,  429.91,
+     505.21,  904.05,  722.80,  386.65,  161.45,  301.70, 1002.15, 1193.15, 1071.15, 1204.15,
+    1289.15, 1204.15, 1345.15, 1095.15, 1585.15, 1630.15, 1680.15, 1743.15, 1795.15, 1818.15,
+    1097.15, 1936.15, 2500.15, 3269.15, 3680.15, 3453.15, 3300.15, 2716.15, 2045.15, 1337.73,
+     234.43,  577.15,  600.75,  544.67,  527.15,  575.15,  202.15,  300.15,  973.15, 1323.15,
+    2028.15, 1873.15, 1405.15,  913.15,  913.15, 1267.15, 1340.15, 1259.15, 1925.15, 1133.15,
+      qNaN ,   qNaN ,   qNaN ,   qNaN ,   qNaN ,   qNaN ,   qNaN ,   qNaN ,   qNaN ,   qNaN ,
+      qNaN ,   qNaN ,   qNaN ,   qNaN ,   qNaN ,   qNaN ,   qNaN ,   qNaN ,   qNaN ,
+};
+
+// This table is 2x the Metal column plus the Metalloid column of graphium/features/periodic_table.csv
+const uint8_t metalTable[] = {
+       0, 0, 2, 2, 1, 0, 0, 0, 0,
+    0, 2, 2, 2, 1, 0, 0, 0, 0, 2,
+    2, 2, 2, 2, 2, 2, 2, 2, 2, 2,
+    2, 2, 1, 1, 0, 0, 0, 2, 2, 2,
+    2, 2, 2, 2, 2, 2, 2, 2, 2, 2,
+    2, 1, 1, 0, 0, 2, 2, 2, 2, 2,
+    2, 2, 2, 2, 2, 2, 2, 2, 2, 2,
+    2, 2, 2, 2, 2, 2, 2, 2, 2, 2,
+    2, 2, 2, 2, 1, 0, 2, 2, 2, 2,
+    2, 2, 2, 2, 2, 2, 2, 2, 2, 2,
+    2, 2, 2, 2, 2, 2, 2, 2, 2, 2,
+    2, 2, 2, 2, 2, 2, 2, 0, 0,
+};
+
+// Fills in a particular atom float `feature` into `data`, for all atoms.
+// See the declaration in float_features.h for more details.
+template<typename T>
+void get_atom_float_feature(const GraphData& graph, T* data, AtomFloatFeature feature, size_t stride, bool offset_carbon) {
+    const uint32_t num_atoms = graph.num_atoms;
+    constexpr uint32_t carbon_atomic_num = 6;
+    using MT = typename FeatureValues<T>::MathType;
+    switch (feature) {
+    case AtomFloatFeature::ATOMIC_NUMBER: {
+        const MT offset = offset_carbon ? carbon_atomic_num : 0;
+        for (uint32_t i = 0; i < num_atoms; ++i) {
+            *data = FeatureValues<T>::convertToFeatureType((MT(graph.atoms[i].atomicNum) - offset) / MT(5));
+            data += stride;
+        }
+        return;
+    }
+    case AtomFloatFeature::MASS: {
+        const RDKit::ROMol& mol = *graph.mol.get();
+        constexpr MT carbon_mass = MT(12.011);
+        const MT offset = offset_carbon ? carbon_mass : 0;
+        for (uint32_t i = 0; i < num_atoms; ++i) {
+            *data = FeatureValues<T>::convertToFeatureType((MT(mol.getAtomWithIdx(i)->getMass()) - offset) / MT(10));
+            data += stride;
+        }
+        return;
+    }
+    case AtomFloatFeature::VALENCE: {
+        const RDKit::ROMol& mol = *graph.mol.get();
+        const MT offset = offset_carbon ? 4 : 0;
+        for (uint32_t i = 0; i < num_atoms; ++i) {
+            *data = FeatureValues<T>::convertToFeatureType(MT(mol.getAtomWithIdx(i)->getTotalValence()) - offset);
+            data += stride;
+        }
+        return;
+    }
+    case AtomFloatFeature::IMPLICIT_VALENCE: {
+        const RDKit::ROMol& mol = *graph.mol.get();
+        for (uint32_t i = 0; i < num_atoms; ++i) {
+            *data = FeatureValues<T>::convertToFeatureType(MT(mol.getAtomWithIdx(i)->getImplicitValence()));
+            data += stride;
+        }
+        return;
+    }
+    case AtomFloatFeature::HYBRIDIZATION: {
+        const RDKit::ROMol& mol = *graph.mol.get();
+        for (uint32_t i = 0; i < num_atoms; ++i) {
+            *data = FeatureValues<T>::convertToFeatureType(MT(mol.getAtomWithIdx(i)->getHybridization()));
+            data += stride;
+        }
+        return;
+    }
+    case AtomFloatFeature::CHIRALITY: {
+        const RDKit::ROMol& mol = *graph.mol.get();
+        for (uint32_t i = 0; i < num_atoms; ++i) {
+            const RDKit::Atom* atom = mol.getAtomWithIdx(i);
+            std::string prop;
+            bool has_prop = atom->getPropIfPresent(RDKit::common_properties::_CIPCode, prop);
+            *data = FeatureValues<T>::convertToFeatureType(has_prop ? MT(prop.length() == 1 && prop[0] == 'R') : MT(2));
+            data += stride;
+        }
+        return;
+    }
+    case AtomFloatFeature::AROMATIC: {
+        const RDKit::ROMol& mol = *graph.mol.get();
+        for (uint32_t i = 0; i < num_atoms; ++i) {
+            *data = FeatureValues<T>::convertToFeatureType(MT(mol.getAtomWithIdx(i)->getIsAromatic()));
+            data += stride;
+        }
+        return;
+    }
+    case AtomFloatFeature::IN_RING: {
+        const RDKit::ROMol& mol = *graph.mol.get();
+        const RDKit::RingInfo* ring_info = mol.getRingInfo();
+        for (uint32_t i = 0; i < num_atoms; ++i) {
+            *data = FeatureValues<T>::convertToFeatureType(MT(ring_info->numAtomRings(i) != 0));
+            data += stride;
+        }
+        return;
+    }
+    case AtomFloatFeature::MIN_RING: {
+        const RDKit::ROMol& mol = *graph.mol.get();
+        const RDKit::RingInfo* ring_info = mol.getRingInfo();
+        for (uint32_t i = 0; i < num_atoms; ++i) {
+            *data = FeatureValues<T>::convertToFeatureType(MT(ring_info->minAtomRingSize(i)));
+            data += stride;
+        }
+        return;
+    }
+    case AtomFloatFeature::MAX_RING: {
+        const RDKit::ROMol& mol = *graph.mol.get();
+        for (uint32_t i = 0; i < num_atoms; ++i) {
+            data[i * stride] = FeatureValues<T>::zero;
+        }
+        const RDKit::RingInfo* ring_info = mol.getRingInfo();
+        const auto& rings = ring_info->atomRings();
+        for (const auto& ring : rings) {
+            const T size = FeatureValues<T>::convertToFeatureType(MT(ring.size()));
+            for (const auto atom_index : ring) {
+                if (size > data[atom_index * stride]) {
+                    data[atom_index * stride] = size;
+                }
+            }
+        }
+        return;
+    }
+    case AtomFloatFeature::NUM_RING: {
+        const RDKit::ROMol& mol = *graph.mol.get();
+        const RDKit::RingInfo* ring_info = mol.getRingInfo();
+        for (uint32_t i = 0; i < num_atoms; ++i) {
+            *data = FeatureValues<T>::convertToFeatureType(MT(ring_info->numAtomRings(i)));
+            data += stride;
+        }
+        return;
+    }
+    case AtomFloatFeature::DEGREE: {
+        const RDKit::ROMol& mol = *graph.mol.get();
+        const MT offset = offset_carbon ? 2 : 0;
+        for (uint32_t i = 0; i < num_atoms; ++i) {
+            *data = FeatureValues<T>::convertToFeatureType(MT(mol.getAtomWithIdx(i)->getTotalDegree()) - offset);
+            data += stride;
+        }
+        return;
+    }
+    case AtomFloatFeature::RADICAL_ELECTRON: {
+        const RDKit::ROMol& mol = *graph.mol.get();
+        for (uint32_t i = 0; i < num_atoms; ++i) {
+            *data = FeatureValues<T>::convertToFeatureType(MT(mol.getAtomWithIdx(i)->getNumRadicalElectrons()));
+            data += stride;
+        }
+        return;
+    }
+    case AtomFloatFeature::FORMAL_CHARGE: {
+        for (uint32_t i = 0; i < num_atoms; ++i) {
+            *data = FeatureValues<T>::convertToFeatureType(MT(graph.atoms[i].formalCharge));
+            data += stride;
+        }
+        return;
+    }
+    case AtomFloatFeature::VDW_RADIUS: {
+        const RDKit::PeriodicTable* table = RDKit::PeriodicTable::getTable();
+        const MT offset = offset_carbon ? MT(table->getRvdw(carbon_atomic_num)) : MT(0);
+        for (uint32_t i = 0; i < num_atoms; ++i) {
+            *data = FeatureValues<T>::convertToFeatureType(MT(table->getRvdw(graph.atoms[i].atomicNum)) - offset);
+            data += stride;
+        }
+        return;
+    }
+    case AtomFloatFeature::COVALENT_RADIUS: {
+        const RDKit::PeriodicTable* table = RDKit::PeriodicTable::getTable();
+        const MT offset = offset_carbon ? MT(table->getRcovalent(carbon_atomic_num)) : MT(0);
+        for (uint32_t i = 0; i < num_atoms; ++i) {
+            *data = FeatureValues<T>::convertToFeatureType(MT(table->getRcovalent(graph.atoms[i].atomicNum)) - offset);
+            data += stride;
+        }
+        return;
+    }
+    case AtomFloatFeature::ELECTRONEGATIVITY: {
+        const MT offset = offset_carbon ? MT(electronegativityTable[carbon_atomic_num-1]) : MT(0);
+        for (uint32_t i = 0; i < num_atoms; ++i, data += stride) {
+            const uint32_t atomic_num = graph.atoms[i].atomicNum;
+            if (atomic_num <= 0 || atomic_num > 118 || electronegativityTable[atomic_num - 1] == 0) {
+                *data = FeatureValues<T>::nan_value;
+                continue;
+            }
+            *data = FeatureValues<T>::convertToFeatureType(MT(electronegativityTable[atomic_num - 1]) - offset);
+        }
+        return;
+    }
+    case AtomFloatFeature::IONIZATION: {
+        const T offset = offset_carbon ? T(firstIonizationTable[carbon_atomic_num-1]) : T(0);
+        for (uint32_t i = 0; i < num_atoms; ++i, data += stride) {
+            const uint32_t atomic_num = graph.atoms[i].atomicNum;
+            if (atomic_num <= 0 || atomic_num > 118 || firstIonizationTable[atomic_num - 1] == 0) {
+                *data = FeatureValues<T>::nan_value;
+                continue;
+            }
+            *data = FeatureValues<T>::convertToFeatureType((MT(firstIonizationTable[atomic_num - 1]) - offset) / MT(5));
+        }
+        return;
+    }
+    case AtomFloatFeature::MELTING_POINT: {
+        const MT offset = offset_carbon ? MT(meltingPointTable[carbon_atomic_num-1]) : MT(0);
+        for (uint32_t i = 0; i < num_atoms; ++i, data += stride) {
+            const uint32_t atomic_num = graph.atoms[i].atomicNum;
+            if (atomic_num <= 0 || atomic_num > 118 || meltingPointTable[atomic_num - 1] == 0) {
+                *data = FeatureValues<T>::nan_value;
+                continue;
+            }
+            *data = FeatureValues<T>::convertToFeatureType((MT(meltingPointTable[atomic_num - 1]) - offset) / MT(200));
+        }
+        return;
+    }
+    case AtomFloatFeature::METAL: {
+        for (uint32_t i = 0; i < num_atoms; ++i) {
+            const uint32_t atomic_num = graph.atoms[i].atomicNum;
+            *data = (atomic_num <= 0 || atomic_num > 118) ? FeatureValues<T>::nan_value : FeatureValues<T>::convertToFeatureType(MT(metalTable[atomic_num - 1]));
+            data += stride;
+        }
+        return;
+    }
+    case AtomFloatFeature::GROUP: {
+        const MT offset = offset_carbon ? MT(atomicNumToGroupTable[carbon_atomic_num - 1]) : MT(0);
+        for (uint32_t i = 0; i < num_atoms; ++i) {
+            const uint32_t atomic_num = graph.atoms[i].atomicNum;
+            *data = (atomic_num <= 0 || atomic_num > 118) ? FeatureValues<T>::nan_value : FeatureValues<T>::convertToFeatureType(MT(atomicNumToGroupTable[atomic_num - 1]) - offset);
+            data += stride;
+        }
+        return;
+    }
+    case AtomFloatFeature::PERIOD: {
+        const MT offset = offset_carbon ? MT(atomicNumToPeriodTable[carbon_atomic_num - 1]) : MT(0);
+        for (uint32_t i = 0; i < num_atoms; ++i) {
+            const uint32_t atomic_num = graph.atoms[i].atomicNum;
+            *data = (atomic_num <= 0 || atomic_num > 118) ? FeatureValues<T>::nan_value : FeatureValues<T>::convertToFeatureType(MT(atomicNumToPeriodTable[atomic_num - 1]) - offset);
+            data += stride;
+        }
+        return;
+    }
+    case AtomFloatFeature::SINGLE_BOND:
+    case AtomFloatFeature::AROMATIC_BOND:
+    case AtomFloatFeature::DOUBLE_BOND:
+    case AtomFloatFeature::TRIPLE_BOND:
+    {
+        const RDKit::ROMol& mol = *graph.mol.get();
+        const RDKit::Bond::BondType type =
+            (feature == AtomFloatFeature::SINGLE_BOND) ? RDKit::Bond::SINGLE : (
+                (feature == AtomFloatFeature::AROMATIC_BOND) ? RDKit::Bond::AROMATIC : (
+                (feature == AtomFloatFeature::DOUBLE_BOND) ? RDKit::Bond::DOUBLE : (
+                RDKit::Bond::TRIPLE)));
+        for (uint32_t i = 0; i < num_atoms; ++i) {
+            auto [begin, end] = mol.getAtomBonds(mol.getAtomWithIdx(i));
+            uint32_t count = 0;
+            for (; begin != end; ++begin) {
+                count += (mol[*begin]->getBondType() == type);
+            }
+            *data = FeatureValues<T>::convertToFeatureType(MT(count));
+            data += stride;
+        }
+        return;
+    }
+    case AtomFloatFeature::IS_CARBON: {
+        const MT offset = offset_carbon ? MT(1) : MT(0);
+        for (uint32_t i = 0; i < num_atoms; ++i) {
+            *data = FeatureValues<T>::convertToFeatureType(MT(graph.atoms[i].atomicNum == carbon_atomic_num) - offset);
+            data += stride;
+        }
+        return;
+    }
+    default:
+        break;
+    }
+
+    // Missing implementation
+    assert(0);
+    for (uint32_t i = 0; i < num_atoms; ++i) {
+        *data = FeatureValues<T>::nan_value;
+        data += stride;
+    }
+}
+
+// Explicit instantiations, so that the function can be templated
+// but still be used from other cpp files.
+template void get_atom_float_feature<int16_t>(const GraphData& graph, int16_t* data, AtomFloatFeature feature, size_t stride, bool offset_carbon);
+template void get_atom_float_feature<float>(const GraphData& graph, float* data, AtomFloatFeature feature, size_t stride, bool offset_carbon);
+template void get_atom_float_feature<double>(const GraphData& graph, double* data, AtomFloatFeature feature, size_t stride, bool offset_carbon);
+
+// This table is from the SingleBondRadius column of graphium/features/periodic_table.csv
+const double single_bond_lengths[] = {
+          0.32, 0.46, 1.33, 1.02, 0.85, 0.75, 0.71, 0.63, 0.64,
+    0.67, 1.55, 1.39, 1.26, 1.16, 1.11, 1.03, 0.99, 0.96, 1.96,
+    1.71, 1.48, 1.36, 1.34, 1.22, 1.19, 1.16, 1.11, 1.10, 1.12,
+    1.18, 1.24, 1.21, 1.21, 1.16, 1.14, 1.17, 2.10, 1.85, 1.63,
+    1.54, 1.47, 1.38, 1.28, 1.25, 1.25, 1.20, 1.28, 1.36, 1.42,
+    1.40, 1.40, 1.36, 1.33, 1.31, 2.32, 1.96, 1.80, 1.63, 1.76,
+    1.74, 1.73, 1.72, 1.68, 1.69, 1.68, 1.67, 1.66, 1.65, 1.64,
+    1.70, 1.62, 1.52, 1.46, 1.37, 1.31, 1.29, 1.22, 1.23, 1.24,
+    1.33, 1.44, 1.44, 1.51, 1.45, 1.47, 1.42, 2.23, 2.01, 1.86,
+    1.75, 1.69, 1.70, 1.71, 1.72, 1.66, 1.66, 1.68, 1.68, 1.65,
+    1.67, 1.73, 1.76, 1.61, 1.57, 1.49, 1.43, 1.41, 1.34, 1.29,
+    1.28, 1.21, 1.22, 1.36, 1.43, 1.62, 1.75, 1.65, 1.57,
+};
+// This table is from the DoubleBondRadius column of graphium/features/periodic_table.csv
+const double double_bond_lengths[] = {
+          qNaN, qNaN, 1.24, 0.90, 0.78, 0.67, 0.60, 0.57, 0.59,
+    0.96, 1.60, 1.32, 1.13, 1.07, 1.02, 0.94, 0.95, 1.07, 1.93,
+    1.47, 1.16, 1.17, 1.12, 1.11, 1.05, 1.09, 1.03, 1.01, 1.15,
+    1.20, 1.17, 1.11, 1.14, 1.07, 1.09, 1.21, 2.02, 1.57, 1.30,
+    1.27, 1.25, 1.21, 1.20, 1.14, 1.10, 1.17, 1.39, 1.44, 1.36,
+    1.30, 1.33, 1.28, 1.29, 1.35, 2.09, 1.61, 1.39, 1.37, 1.38,
+    1.37, 1.35, 1.34, 1.34, 1.35, 1.35, 1.33, 1.33, 1.33, 1.31,
+    1.29, 1.31, 1.28, 1.26, 1.20, 1.19, 1.16, 1.15, 1.12, 1.21,
+    1.42, 1.42, 1.35, 1.41, 1.35, 1.38, 1.45, 2.18, 1.73, 1.53,
+    1.43, 1.38, 1.34, 1.36, 1.35, 1.35, 1.36, 1.39, 1.40, 1.40,
+    qNaN, 1.39, qNaN, 1.41, 1.40, 1.36, 1.28, 1.28, 1.25, 1.25,
+    1.16, 1.16, 1.37, qNaN, qNaN, qNaN, qNaN, qNaN, qNaN,
+};
+// This table is from the TripleBondRadius column of graphium/features/periodic_table.csv
+const double triple_bond_lengths[] = {
+          qNaN, qNaN, qNaN, 0.85, 0.73, 0.60, 0.54, 0.53, 0.53,
+    qNaN, qNaN, 1.27, 1.11, 1.02, 0.94, 0.95, 0.93, 0.96, qNaN,
+    1.33, 1.14, 1.08, 1.06, 1.03, 1.03, 1.02, 0.96, 1.01, 1.20,
+    qNaN, 1.21, 1.14, 1.06, 1.07, 1.10, 1.08, qNaN, 1.39, 1.24,
+    1.21, 1.16, 1.13, 1.10, 1.03, 1.06, 1.12, 1.37, qNaN, 1.46,
+    1.32, 1.27, 1.21, 1.25, 1.22, qNaN, 1.49, 1.39, 1.31, 1.28,
+    qNaN, qNaN, qNaN, qNaN, 1.32, qNaN, qNaN, qNaN, qNaN, qNaN,
+    qNaN, 1.31, 1.22, 1.19, 1.15, 1.10, 1.09, 1.07, 1.10, 1.23,
+    qNaN, 1.50, 1.37, 1.35, 1.29, 1.38, 1.33, qNaN, 1.59, 1.40,
+    1.36, 1.29, 1.18, 1.16, qNaN, qNaN, qNaN, qNaN, qNaN, qNaN,
+    qNaN, qNaN, qNaN, qNaN, 1.31, 1.26, 1.21, 1.19, 1.18, 1.13,
+    1.12, 1.18, 1.30, qNaN, qNaN, qNaN, qNaN, qNaN, qNaN,
+};
+
+// Fills in a particular bond float `feature` into `data`, for all bonds.
+// See the declaration in float_features.h for more details.
+template<typename T>
+void get_bond_float_feature(const GraphData& graph, T* data, BondFeature feature, size_t stride) {
+    const uint32_t num_bonds = graph.num_bonds;
+    switch (feature) {
+    case BondFeature::TYPE_FLOAT: {
+        const RDKit::ROMol& mol = *graph.mol.get();
+        for (size_t i = 0; i < num_bonds; ++i, data += stride) {
+            auto type = graph.bonds[i].bondType;
+            double value = 0;
+            switch (type) {
+            case RDKit::Bond::BondType::SINGLE: value = 1.0; break;
+            case RDKit::Bond::BondType::DOUBLE: value = 2.0; break;
+            case RDKit::Bond::BondType::TRIPLE: value = 3.0; break;
+            case RDKit::Bond::BondType::AROMATIC: value = 1.5; break;
+            default: value = mol.getBondWithIdx(i)->getBondTypeAsDouble();
+            }
+            *data = FeatureValues<T>::convertToFeatureType(value);
+        }
+        return;
+    }
+    case BondFeature::IN_RING: {
+        const RDKit::ROMol& mol = *graph.mol.get();
+        for (size_t i = 0; i < num_bonds; ++i, data += stride) {
+            bool is_in_ring = mol.getRingInfo()->numBondRings(i) != 0;
+            *data = is_in_ring ? FeatureValues<T>::one : FeatureValues<T>::zero;
+        }
+        return;
+    }
+    case BondFeature::CONJUGATED: {
+        for (size_t i = 0; i < num_bonds; ++i, data += stride) {
+            bool is_conjugated = graph.bonds[i].isConjugated;
+            *data = is_conjugated ? FeatureValues<T>::one : FeatureValues<T>::zero;
+        }
+        return;
+    }
+    case BondFeature::CONFORMER_BOND_LENGTH: {
+        RDKit::ROMol& mol = *graph.mol.get();
+        if (mol.beginConformers() == mol.endConformers()) {
+            // Try to generate a conformer
+            RDKit::DGeomHelpers::EmbedParameters params;
+            params.enforceChirality = false;
+            params.ignoreSmoothingFailures = true;
+            params.useBasicKnowledge = true;
+            params.useExpTorsionAnglePrefs = true;
+            params.optimizerForceTol = 0.1;
+            int id = RDKit::DGeomHelpers::EmbedMolecule(mol, params);
+            if (id == -1) {
+                // Failed to generate a conformer
+                const uint32_t num_bonds = graph.num_bonds;
+                for (uint32_t i = 0; i < num_bonds; ++i, data += stride) {
+                    *data = FeatureValues<T>::nan_value;
+                }
+                return;
+            }
+            assert(mol.beginConformers() != mol.endConformers());
+        }
+        const RDKit::Conformer& conformer = mol.getConformer();
+        const auto& positions = conformer.getPositions();
+        for (uint32_t i = 0; i < num_bonds; ++i, data += stride) {
+            const uint32_t begin_atom = graph.bonds[i].beginAtomIdx;
+            const uint32_t end_atom = graph.bonds[i].endAtomIdx;
+            const RDGeom::Point3D diff = (positions[end_atom] - positions[begin_atom]);
+            // Unfortunately, the length() function on Point3D is virtual, so compute it manually.
+            const double length = std::sqrt(diff.x * diff.x + diff.y * diff.y + diff.z * diff.z);
+            *data = FeatureValues<T>::convertToFeatureType(length);
+        }
+        return;
+    }
+    case BondFeature::ESTIMATED_BOND_LENGTH: {
+        for (uint32_t i = 0; i < num_bonds; ++i, data += stride) {
+            const uint32_t begin_atom = graph.bonds[i].beginAtomIdx;
+            const uint32_t end_atom = graph.bonds[i].endAtomIdx;
+            const int atomic_num1 = graph.atoms[begin_atom].atomicNum;
+            const bool atom1_valid = (atomic_num1 >= 1 && atomic_num1 <= 118);
+            const int atomic_num2 = graph.atoms[end_atom].atomicNum;
+            const bool atom2_valid = (atomic_num2 >= 1 && atomic_num2 <= 118);
+            assert(atom1_valid && atom2_valid);
+            if (!atom1_valid || !atom2_valid) {
+                *data = FeatureValues<T>::nan_value;
+                continue;
+            }
+
+            const auto type = graph.bonds[i].bondType;
+            if (type == RDKit::Bond::BondType::SINGLE) {
+                // All atoms have a single bond length
+                *data = FeatureValues<T>::convertToFeatureType(
+                    single_bond_lengths[atomic_num1 - 1] + single_bond_lengths[atomic_num2 - 1]);
+                continue;
+            }
+            if (type == RDKit::Bond::BondType::DOUBLE) {
+                const double length1 = (double_bond_lengths[atomic_num1 - 1] >= 0) ?
+                    double_bond_lengths[atomic_num1 - 1] : single_bond_lengths[atomic_num1 - 1];
+                const double length2 = (double_bond_lengths[atomic_num2 - 1] >= 0) ?
+                    double_bond_lengths[atomic_num2 - 1] : single_bond_lengths[atomic_num2 - 1];
+                *data = FeatureValues<T>::convertToFeatureType(length1 + length2);
+                continue;
+            }
+            if (type == RDKit::Bond::BondType::TRIPLE) {
+                const double length1 = (triple_bond_lengths[atomic_num1 - 1] >= 0) ?
+                    triple_bond_lengths[atomic_num1 - 1] : single_bond_lengths[atomic_num1 - 1];
+                const double length2 = (triple_bond_lengths[atomic_num2 - 1] >= 0) ?
+                    triple_bond_lengths[atomic_num2 - 1] : single_bond_lengths[atomic_num2 - 1];
+                *data = FeatureValues<T>::convertToFeatureType(length1 + length2);
+                continue;
+            }
+            if (type != RDKit::Bond::BondType::AROMATIC) {
+                *data = FeatureValues<T>::nan_value;
+            }
+
+            // Aromatic case
+            double length1 = single_bond_lengths[atomic_num1 - 1];
+            double length2 = single_bond_lengths[atomic_num2 - 1];
+            if (double_bond_lengths[atomic_num1] >= 0) {
+                length1 = 0.5 * (length1 + double_bond_lengths[atomic_num1 - 1]);
+            }
+            if (double_bond_lengths[atomic_num2] >= 0) {
+                length2 = 0.5 * (length2 + double_bond_lengths[atomic_num2 - 1]);
+            }
+            *data = FeatureValues<T>::convertToFeatureType(length1 + length2);
+        }
+        return;
+    }
+    default:
+        // Missing implementation
+        assert(0);
+        for (uint32_t i = 0; i < num_bonds; ++i, data += stride) {
+            *data = FeatureValues<T>::nan_value;
+        }
+        return;
+    }
+}
+
+// Explicit instantiations, so that the function can be templated
+// but still be used from other cpp files.
+template void get_bond_float_feature<int16_t>(const GraphData& graph, int16_t* data, BondFeature feature, size_t stride);
+template void get_bond_float_feature<float>(const GraphData& graph, float* data, BondFeature feature, size_t stride);
+template void get_bond_float_feature<double>(const GraphData& graph, double* data, BondFeature feature, size_t stride);