--- conflicted
+++ resolved
@@ -49,12 +49,8 @@
         run: python -m pip install --no-deps -e . # `-e` required for correct `coverage` run.
 
       - name: Run tests
-<<<<<<< HEAD
-        run: pytest --m "not ipu and not gpu"
+        run: pytest 
       
-=======
-        run: pytest
-
       - name: Codecov Upload
         uses: codecov/codecov-action@v3
         with:
@@ -65,7 +61,6 @@
           verbose: false
           env_vars: ${{ matrix.python-version }},${{ matrix.pytorch-version }}
 
->>>>>>> dca937cf
       - name: Test CLI
         run: graphium --help
 
