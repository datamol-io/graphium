--- conflicted
+++ resolved
@@ -49,13 +49,11 @@
       - name: Install library
         run: python -m pip install --no-deps -e . # `-e` required for correct `coverage` run.
 
-<<<<<<< HEAD
       - name: Install test dependencies
         run: micromamba install -c conda-forge pytdc  # Required to run the `test_finetuning.py`
-=======
+
       - name: Install C++ library
         run: cd graphium/graphium_cpp && git clone https://github.com/pybind/pybind11.git && export PYTHONPATH=$PYTHONPATH:./pybind11 && python -m pip install . && cd ../..
->>>>>>> 7f933b74
 
       - name: Run tests
         run: pytest -m 'not ipu'
