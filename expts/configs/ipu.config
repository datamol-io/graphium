--- conflicted
+++ resolved
@@ -1,10 +1,5 @@
 deviceIterations(1)
 replicationFactor(1)
-<<<<<<< HEAD
 enableProfiling("graph_analyser")       # The folder where the profile will be stored
 Jit.traceModel(True)
-=======
-enableProfiling("pro_vision")       # The folder where the profile will be stored
-Jit.traceModel(False)
->>>>>>> f99e551c
 enableExecutableCaching("pop_compiler_cache")