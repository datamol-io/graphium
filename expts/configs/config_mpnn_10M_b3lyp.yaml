--- conflicted
+++ resolved
@@ -29,10 +29,7 @@
         smiles_col: "smiles"
         label_cols: ["alpha_gap"]
         # sample_size: 30000 # use sample_size for test
-<<<<<<< HEAD
         # splits_path: goli/data/PCQM4M/split_dict_v2.pt  # Download with `wget https://storage.googleapis.com/datasets-public-research/PCQM4M/cxsmiles/split_dict_v2.pt`
-=======
->>>>>>> ab341199
         split_val: 0.1
         split_test: 0.1
 
