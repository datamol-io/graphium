constants:
  seed: &seed 42
  raise_train_error: true   # Whether the code should raise an error if it crashes during training

datamodule:
<<<<<<< HEAD
  df_path: goli/data/ZINC_bench_gnn/smiles_score.csv
  cache_data_path: goli/data/cache/ZINC_bench_gnn/smiles_score.cache
  label_cols: ['score']
  smiles_col: SMILES

  # Featurization
  featurization_n_jobs: -1
  featurization_progress: True
  featurization:
    atom_property_list_onehot: [atomic-number, valence]
    atom_property_list_float: [mass, electronegativity]
    edge_property_list: [bond-type-onehot, stereo]
    add_self_loop: False
    explicit_H: False
    use_bonds_weights: False
    pos_encoding_as_features: &pos_enc
      pos_type: laplacian_eigvec
      num_pos: 3
      normalization: "none"
      disconnected_comp: True
    pos_encoding_as_directions: *pos_enc

  # Train, val, test parameters
  split_val: null
  split_test: null
  split_seed: *seed
  splits_path: goli/data/ZINC_bench_gnn/indexes_train_val_test.csv
  batch_size_train_val: 128
  batch_size_test: 256

  # Data loading
  num_workers: 0
  pin_memory: False
  persistent_workers: False  # Keep True on Windows if running multiple workers, false for single worker
=======
  module_type: "DGLFromSmilesDataModule"
  args:
    df_path: goli/data/ZINC_bench_gnn/smiles_score.csv
    cache_data_path: goli/data/cache/ZINC_bench_gnn/smiles_score.cache
    label_cols: ['score']
    smiles_col: SMILES

    # Featurization
    featurization_n_jobs: -1
    featurization_progress: True
    featurization:
      atom_property_list_onehot: [atomic-number, valence]
      atom_property_list_float: [mass, electronegativity]
      edge_property_list: [bond-type-onehot, stereo]
      add_self_loop: False
      explicit_H: False
      use_bonds_weights: False

    # Train, val, test parameters
    split_val: null
    split_test: null
    split_seed: *seed
    splits_path: goli/data/ZINC_bench_gnn/indexes_train_val_test.csv
    batch_size_train_val: 128
    batch_size_test: 256

    # Data loading
    num_workers: 0
    pin_memory: False
    persistent_workers: True  # Keep True on Windows if running multiple workers
>>>>>>> fedc6079


architecture:
  model_type: fulldglnetwork
  pre_nn:   # Set as null to avoid a pre-nn network
    out_dim: &middle_dim 90
    hidden_dims: *middle_dim
    depth: 0
    activation: relu
    last_activation: none
    dropout: &dropout 0.
    batch_norm: &batch_norm True
    last_batch_norm: *batch_norm
    residual_type: none

  gnn:  # Set as null to avoid a post-nn network
    out_dim: *middle_dim
    hidden_dims: *middle_dim
    depth: 4
    activation: relu
    last_activation: none
    dropout: *dropout
    batch_norm: *batch_norm 
    last_batch_norm: *batch_norm
    residual_type: simple
    pooling: 'sum'
    virtual_node: none
    layer_type: 'dgn-msgpass'
    layer_kwargs:
      # num_heads: 3
      aggregators: [mean, max, dir1/dx_abs, dir1/smooth]
      scalers: [identity, amplification, attenuation]
  
  post_nn:
    out_dim: 1
    hidden_dims: *middle_dim
    depth: 0
    activation: relu
    last_activation: none
    dropout: *dropout
    batch_norm: *batch_norm
    last_batch_norm: False
    residual_type: none


predictor:
  metrics_on_progress_bar: ["mae", "pearsonr", "f1 < 0", "precision < 0"]
  loss_fun: mse
  random_seed: *seed
  optim_kwargs:
    lr: 1.e-3
    weight_decay: 3.e-6
  lr_reduce_on_plateau_kwargs:
    factor: 0.5
    patience: 50
    min_lr: 1.e-5
  scheduler_kwargs:
    monitor: &monitor loss/val
    frequency: 1
  target_nan_mask: 0 # null: no mask, 0: 0 mask, ignore: ignore nan values from loss


metrics:
  - name: mae
    metric: mae
    threshold_kwargs: null

  - name: pearsonr
    metric: pearsonr
    threshold_kwargs: null

  - name: f1 < 0
    metric: f1
    num_classes: 2
    average: micro
    threshold_kwargs: &threshold_0
      operator: lower
      threshold: 0
      th_on_preds: True
      th_on_target: True
      target_to_int: True

  - name: f1 < -1
    metric: f1
    num_classes: 2
    average: micro
    threshold_kwargs:
      operator: lower
      threshold: -1
      th_on_preds: True
      th_on_target: True
      target_to_int: True

  - name: precision < 0
    metric: precision
    class_reduction: micro
    threshold_kwargs: *threshold_0

trainer:
  logger: 
    save_dir: logs/ZINC_bench_gnn
  early_stopping:
    monitor: *monitor
    min_delta: 0
    patience: 200
    mode: &mode min
  model_checkpoint:
    dirpath: models_checkpoints/ZINC_bench_gnn/
    filename: "bob"
    monitor: *monitor
    mode: *mode
    save_top_k: 1
    period: 1
  trainer:
    max_epochs: 2000
    min_epochs: 100
    gpus: 1

    <|MERGE_RESOLUTION|>--- conflicted
+++ resolved
@@ -3,44 +3,7 @@
   raise_train_error: true   # Whether the code should raise an error if it crashes during training
 
 datamodule:
-<<<<<<< HEAD
-  df_path: goli/data/ZINC_bench_gnn/smiles_score.csv
-  cache_data_path: goli/data/cache/ZINC_bench_gnn/smiles_score.cache
-  label_cols: ['score']
-  smiles_col: SMILES
-
-  # Featurization
-  featurization_n_jobs: -1
-  featurization_progress: True
-  featurization:
-    atom_property_list_onehot: [atomic-number, valence]
-    atom_property_list_float: [mass, electronegativity]
-    edge_property_list: [bond-type-onehot, stereo]
-    add_self_loop: False
-    explicit_H: False
-    use_bonds_weights: False
-    pos_encoding_as_features: &pos_enc
-      pos_type: laplacian_eigvec
-      num_pos: 3
-      normalization: "none"
-      disconnected_comp: True
-    pos_encoding_as_directions: *pos_enc
-
-  # Train, val, test parameters
-  split_val: null
-  split_test: null
-  split_seed: *seed
-  splits_path: goli/data/ZINC_bench_gnn/indexes_train_val_test.csv
-  batch_size_train_val: 128
-  batch_size_test: 256
-
-  # Data loading
-  num_workers: 0
-  pin_memory: False
-  persistent_workers: False  # Keep True on Windows if running multiple workers, false for single worker
-=======
   module_type: "DGLFromSmilesDataModule"
-  args:
     df_path: goli/data/ZINC_bench_gnn/smiles_score.csv
     cache_data_path: goli/data/cache/ZINC_bench_gnn/smiles_score.cache
     label_cols: ['score']
@@ -56,6 +19,12 @@
       add_self_loop: False
       explicit_H: False
       use_bonds_weights: False
+      pos_encoding_as_features: &pos_enc
+        pos_type: laplacian_eigvec
+        num_pos: 3
+        normalization: "none"
+        disconnected_comp: True
+      pos_encoding_as_directions: *pos_enc
 
     # Train, val, test parameters
     split_val: null
@@ -68,8 +37,7 @@
     # Data loading
     num_workers: 0
     pin_memory: False
-    persistent_workers: True  # Keep True on Windows if running multiple workers
->>>>>>> fedc6079
+    persistent_workers: False  # Keep True on Windows if running multiple workers, false for single worker
 
 
 architecture:
