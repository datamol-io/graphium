--- conflicted
+++ resolved
@@ -3,11 +3,7 @@
   name: &name neurips2023_large_data_gcn
   seed: &seed 42
   raise_train_error: true   # Whether the code should raise an error if it crashes during training
-<<<<<<< HEAD
   entity: research
-=======
-  entity: multitask-gnn
->>>>>>> 5f69e792
 
 accelerator:
   type: ipu  # cpu or ipu or gpu
@@ -175,10 +171,6 @@
     num_workers: 32 # -1 to use all
     persistent_workers: True # if use persistent worker at the start of each epoch.
     # Using persistent_workers false might make the start of each epoch very long.
-<<<<<<< HEAD
-    #    featurization_backend: "loky"
-=======
->>>>>>> 5f69e792
 
 
 architecture:
